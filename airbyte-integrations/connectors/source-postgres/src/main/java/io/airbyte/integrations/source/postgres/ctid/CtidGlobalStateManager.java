/*
 * Copyright (c) 2023 Airbyte, Inc., all rights reserved.
 */

package io.airbyte.integrations.source.postgres.ctid;

import com.fasterxml.jackson.databind.JsonNode;
import io.airbyte.commons.json.Jsons;
import io.airbyte.integrations.source.postgres.cdc.PostgresCdcCtidUtils.CtidStreams;
import io.airbyte.integrations.source.postgres.internal.models.CtidStatus;
import io.airbyte.integrations.source.relationaldb.models.CdcState;
import io.airbyte.integrations.source.relationaldb.models.DbStreamState;
import io.airbyte.protocol.models.AirbyteStreamNameNamespacePair;
import io.airbyte.protocol.models.v0.AirbyteGlobalState;
import io.airbyte.protocol.models.v0.AirbyteStateMessage;
import io.airbyte.protocol.models.v0.AirbyteStateMessage.AirbyteStateType;
import io.airbyte.protocol.models.v0.AirbyteStreamState;
import io.airbyte.protocol.models.v0.ConfiguredAirbyteCatalog;
import io.airbyte.protocol.models.v0.StreamDescriptor;
import io.airbyte.protocol.models.v0.SyncMode;
import java.util.ArrayList;
import java.util.Collections;
import java.util.HashMap;
import java.util.HashSet;
import java.util.List;
import java.util.Map;
import java.util.Objects;
import java.util.Set;
import org.slf4j.Logger;
import org.slf4j.LoggerFactory;

public class CtidGlobalStateManager extends CtidStateManager {

  private static final Logger LOGGER = LoggerFactory.getLogger(CtidGlobalStateManager.class);

  private final CdcState cdcState;
  private final Set<AirbyteStreamNameNamespacePair> streamsThatHaveCompletedSnapshot;

  public CtidGlobalStateManager(final CtidStreams ctidStreams,
<<<<<<< HEAD
      final FileNodeHandler fileNodeHandler , final CdcState cdcState, final ConfiguredAirbyteCatalog catalog) {
    super(filterOutExpiredFileNodes(ctidStreams.pairToCtidStatus(), fileNodeHandler));
=======
                                final Map<AirbyteStreamNameNamespacePair, Long> fileNodes,
                                final CdcState cdcState,
                                final ConfiguredAirbyteCatalog catalog) {
    super(filterOutExpiredFileNodes(ctidStreams.pairToCtidStatus(), fileNodes));
>>>>>>> c54ec9d9
    this.cdcState = cdcState;
    this.streamsThatHaveCompletedSnapshot = initStreamsCompletedSnapshot(ctidStreams, catalog);
  }

  private static Set<AirbyteStreamNameNamespacePair> initStreamsCompletedSnapshot(final CtidStreams ctidStreams,
                                                                                  final ConfiguredAirbyteCatalog catalog) {
    final Set<AirbyteStreamNameNamespacePair> streamsThatHaveCompletedSnapshot = new HashSet<>();
    catalog.getStreams().forEach(configuredAirbyteStream -> {
      if (ctidStreams.streamsForCtidSync().contains(configuredAirbyteStream) || configuredAirbyteStream.getSyncMode() != SyncMode.INCREMENTAL) {
        return;
      }
      streamsThatHaveCompletedSnapshot.add(
          new AirbyteStreamNameNamespacePair(configuredAirbyteStream.getStream().getName(), configuredAirbyteStream.getStream().getNamespace()));
    });
    return streamsThatHaveCompletedSnapshot;
  }

  private static Map<AirbyteStreamNameNamespacePair, CtidStatus> filterOutExpiredFileNodes(
<<<<<<< HEAD
      final Map<io.airbyte.protocol.models.v0.AirbyteStreamNameNamespacePair, CtidStatus> pairToCtidStatus,
      final FileNodeHandler fileNodeHandler) {
=======
                                                                                           final Map<io.airbyte.protocol.models.v0.AirbyteStreamNameNamespacePair, CtidStatus> pairToCtidStatus,
                                                                                           final Map<AirbyteStreamNameNamespacePair, Long> fileNodes) {
>>>>>>> c54ec9d9
    final Map<AirbyteStreamNameNamespacePair, CtidStatus> filteredMap = new HashMap<>();
    pairToCtidStatus.forEach((pair, ctidStatus) -> {
      final AirbyteStreamNameNamespacePair updatedPair = new AirbyteStreamNameNamespacePair(pair.getName(), pair.getNamespace());
      if (validateRelationFileNode(ctidStatus, updatedPair, fileNodeHandler)) {
        filteredMap.put(updatedPair, ctidStatus);
      } else {
        LOGGER.warn(
            "The relation file node for table in source db {} is not equal to the saved ctid state, a full sync from scratch will be triggered.",
            pair);
      }
    });
    return filteredMap;
  }

  @Override
  public AirbyteStateMessage createCtidStateMessage(final AirbyteStreamNameNamespacePair pair, final CtidStatus ctidStatus) {
    pairToCtidStatus.put(pair, ctidStatus);
    final List<AirbyteStreamState> streamStates = new ArrayList<>();
    streamsThatHaveCompletedSnapshot.forEach(stream -> {
      final DbStreamState state = getFinalState(stream);
      streamStates.add(getAirbyteStreamState(stream, Jsons.jsonNode(state)));

    });
    streamStates.add(getAirbyteStreamState(pair, (Jsons.jsonNode(ctidStatus))));
    final AirbyteGlobalState globalState = new AirbyteGlobalState();
    globalState.setSharedState(Jsons.jsonNode(cdcState));
    globalState.setStreamStates(streamStates);

    return new AirbyteStateMessage()
        .withType(AirbyteStateType.GLOBAL)
        .withGlobal(globalState);
  }

  @Override
  public AirbyteStateMessage createFinalStateMessage(final AirbyteStreamNameNamespacePair pair, final JsonNode streamStateForIncrementalRun) {
    streamsThatHaveCompletedSnapshot.add(pair);
    final List<AirbyteStreamState> streamStates = new ArrayList<>();
    streamsThatHaveCompletedSnapshot.forEach(stream -> {
      final DbStreamState state = getFinalState(stream);
      streamStates.add(getAirbyteStreamState(stream, Jsons.jsonNode(state)));
    });

    final AirbyteGlobalState globalState = new AirbyteGlobalState();
    globalState.setSharedState(Jsons.jsonNode(cdcState));
    globalState.setStreamStates(streamStates);

    return new AirbyteStateMessage()
        .withType(AirbyteStateType.GLOBAL)
        .withGlobal(globalState);
  }

  private AirbyteStreamState getAirbyteStreamState(final AirbyteStreamNameNamespacePair pair, final JsonNode stateData) {
    assert Objects.nonNull(pair);
    assert Objects.nonNull(pair.getName());
    assert Objects.nonNull(pair.getNamespace());

    return new AirbyteStreamState()
        .withStreamDescriptor(
            new StreamDescriptor().withName(pair.getName()).withNamespace(pair.getNamespace()))
        .withStreamState(stateData);
  }

  private DbStreamState getFinalState(final AirbyteStreamNameNamespacePair pair) {
    assert Objects.nonNull(pair);
    assert Objects.nonNull(pair.getName());
    assert Objects.nonNull(pair.getNamespace());

    return new DbStreamState()
        .withStreamName(pair.getName())
        .withStreamNamespace(pair.getNamespace())
        .withCursorField(Collections.emptyList())
        .withCursor(null);
  }

}<|MERGE_RESOLUTION|>--- conflicted
+++ resolved
@@ -37,15 +37,10 @@
   private final Set<AirbyteStreamNameNamespacePair> streamsThatHaveCompletedSnapshot;
 
   public CtidGlobalStateManager(final CtidStreams ctidStreams,
-<<<<<<< HEAD
-      final FileNodeHandler fileNodeHandler , final CdcState cdcState, final ConfiguredAirbyteCatalog catalog) {
-    super(filterOutExpiredFileNodes(ctidStreams.pairToCtidStatus(), fileNodeHandler));
-=======
-                                final Map<AirbyteStreamNameNamespacePair, Long> fileNodes,
+                                final FileNodeHandler fileNodeHandler ,
                                 final CdcState cdcState,
                                 final ConfiguredAirbyteCatalog catalog) {
-    super(filterOutExpiredFileNodes(ctidStreams.pairToCtidStatus(), fileNodes));
->>>>>>> c54ec9d9
+    super(filterOutExpiredFileNodes(ctidStreams.pairToCtidStatus(), fileNodeHandler));
     this.cdcState = cdcState;
     this.streamsThatHaveCompletedSnapshot = initStreamsCompletedSnapshot(ctidStreams, catalog);
   }
@@ -64,13 +59,8 @@
   }
 
   private static Map<AirbyteStreamNameNamespacePair, CtidStatus> filterOutExpiredFileNodes(
-<<<<<<< HEAD
-      final Map<io.airbyte.protocol.models.v0.AirbyteStreamNameNamespacePair, CtidStatus> pairToCtidStatus,
-      final FileNodeHandler fileNodeHandler) {
-=======
                                                                                            final Map<io.airbyte.protocol.models.v0.AirbyteStreamNameNamespacePair, CtidStatus> pairToCtidStatus,
-                                                                                           final Map<AirbyteStreamNameNamespacePair, Long> fileNodes) {
->>>>>>> c54ec9d9
+                                                                                           final FileNodeHandler fileNodeHandler) {
     final Map<AirbyteStreamNameNamespacePair, CtidStatus> filteredMap = new HashMap<>();
     pairToCtidStatus.forEach((pair, ctidStatus) -> {
       final AirbyteStreamNameNamespacePair updatedPair = new AirbyteStreamNameNamespacePair(pair.getName(), pair.getNamespace());
