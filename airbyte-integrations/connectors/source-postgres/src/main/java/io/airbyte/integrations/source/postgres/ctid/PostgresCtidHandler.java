/*
 * Copyright (c) 2023 Airbyte, Inc., all rights reserved.
 */

package io.airbyte.integrations.source.postgres.ctid;

import com.fasterxml.jackson.databind.JsonNode;
import io.airbyte.commons.stream.AirbyteStreamUtils;
import io.airbyte.commons.util.AutoCloseableIterator;
import io.airbyte.commons.util.AutoCloseableIterators;
import io.airbyte.db.jdbc.JdbcDatabase;
import io.airbyte.integrations.source.postgres.PostgresQueryUtils.TableBlockSize;
import io.airbyte.integrations.source.postgres.PostgresType;
import io.airbyte.integrations.source.postgres.ctid.CtidPostgresSourceOperations.RowDataWithCtid;
import io.airbyte.integrations.source.postgres.internal.models.CtidStatus;
import io.airbyte.integrations.source.relationaldb.DbSourceDiscoverUtil;
import io.airbyte.integrations.source.relationaldb.TableInfo;
import io.airbyte.protocol.models.AirbyteStreamNameNamespacePair;
import io.airbyte.protocol.models.CommonField;
import io.airbyte.protocol.models.v0.AirbyteMessage;
import io.airbyte.protocol.models.v0.AirbyteMessage.Type;
import io.airbyte.protocol.models.v0.AirbyteRecordMessage;
import io.airbyte.protocol.models.v0.AirbyteStream;
import io.airbyte.protocol.models.v0.CatalogHelpers;
import io.airbyte.protocol.models.v0.ConfiguredAirbyteCatalog;
import io.airbyte.protocol.models.v0.ConfiguredAirbyteStream;
import io.airbyte.protocol.models.v0.SyncMode;
import java.time.Duration;
import java.time.Instant;
import java.util.ArrayList;
import java.util.List;
import java.util.Map;
import java.util.concurrent.atomic.AtomicLong;
import java.util.function.Function;
import org.slf4j.Logger;
import org.slf4j.LoggerFactory;

public class PostgresCtidHandler {

  private static final Logger LOGGER = LoggerFactory.getLogger(PostgresCtidHandler.class);

  private final JsonNode config;
  private final JdbcDatabase database;
  private final CtidPostgresSourceOperations sourceOperations;
  private final String quoteString;
  private final CtidStateManager ctidStateManager;
  private final FileNodeHandler fileNodeHandler;
  final Map<AirbyteStreamNameNamespacePair, TableBlockSize> tableBlockSizes;
  private final Function<AirbyteStreamNameNamespacePair, JsonNode> streamStateForIncrementalRunSupplier;

  public PostgresCtidHandler(final JsonNode config,
                             final JdbcDatabase database,
                             final CtidPostgresSourceOperations sourceOperations,
                             final String quoteString,
                             final FileNodeHandler fileNodeHandler,
                             final Map<AirbyteStreamNameNamespacePair, TableBlockSize> tableBlockSizes,
                             final CtidStateManager ctidStateManager,
                             final Function<AirbyteStreamNameNamespacePair, JsonNode> streamStateForIncrementalRunSupplier) {
    this.config = config;
    this.database = database;
    this.sourceOperations = sourceOperations;
    this.quoteString = quoteString;
    this.fileNodeHandler = fileNodeHandler;
    this.tableBlockSizes = tableBlockSizes;
    this.ctidStateManager = ctidStateManager;
    this.streamStateForIncrementalRunSupplier = streamStateForIncrementalRunSupplier;
  }

  public List<AutoCloseableIterator<AirbyteMessage>> getInitialSyncCtidIterator(
                                                                             final ConfiguredAirbyteCatalog catalog,
                                                                             final Map<String, TableInfo<CommonField<PostgresType>>> tableNameToTable,
                                                                             final Instant emmitedAt) {
    final List<AutoCloseableIterator<AirbyteMessage>> iteratorList = new ArrayList<>();
    for (final ConfiguredAirbyteStream airbyteStream : catalog.getStreams()) {
      final AirbyteStream stream = airbyteStream.getStream();
      final String streamName = stream.getName();
      final String namespace = stream.getNamespace();
      final AirbyteStreamNameNamespacePair pair = new AirbyteStreamNameNamespacePair(streamName, namespace);
      final String fullyQualifiedTableName = DbSourceDiscoverUtil.getFullyQualifiedTableName(namespace, streamName);
      if (!tableNameToTable.containsKey(fullyQualifiedTableName)) {
        LOGGER.info("Skipping stream {} because it is not in the source", fullyQualifiedTableName);
        continue;
      }
      if (airbyteStream.getSyncMode().equals(SyncMode.INCREMENTAL)) {
        // Grab the selected fields to sync
        final TableInfo<CommonField<PostgresType>> table = tableNameToTable
            .get(fullyQualifiedTableName);
        final List<String> selectedDatabaseFields = table.getFields()
            .stream()
            .map(CommonField::getName)
            .filter(CatalogHelpers.getTopLevelFieldNames(airbyteStream)::contains)
            .toList();
        final AutoCloseableIterator<RowDataWithCtid> queryStream = queryTableCtid(
            selectedDatabaseFields,
            table.getNameSpace(),
            table.getName(),
            tableBlockSizes.get(pair).tableSize(),
            tableBlockSizes.get(pair).blockSize());
        final AutoCloseableIterator<AirbyteMessageWithCtid> recordIterator =
            getRecordIterator(queryStream, streamName, namespace, emmitedAt.toEpochMilli());
        final AutoCloseableIterator<AirbyteMessage> recordAndMessageIterator = augmentWithState(recordIterator, pair);
        final AutoCloseableIterator<AirbyteMessage> logAugmented = augmentWithLogs(recordAndMessageIterator, pair, streamName);
        iteratorList.add(logAugmented);

      }
    }
    return iteratorList;
  }

<<<<<<< HEAD
=======
  /**
   * Builds a plan for subqueries. Each query returning an approximate amount of data. Using
   * information about a table size and block (page) size.
   *
   * @param startCtid starting point
   * @param relationSize table size
   * @param blockSize page size
   * @param chunkSizeGB required amount of data in each partition
   * @return a list of ctid that can be used to generate queries.
   */
  @VisibleForTesting
  static List<Pair<Ctid, Ctid>> ctidQueryPlan(final Ctid startCtid, final long relationSize, final long blockSize, final int chunkSizeGB) {
    final List<Pair<Ctid, Ctid>> chunks = new ArrayList<>();
    long lowerBound = startCtid.page;
    long upperBound;
    final double oneGigaPages = GIGABYTE / blockSize;
    final long eachStep = (long) oneGigaPages * chunkSizeGB;
    LOGGER.info("Will read {} pages to get {}GB", eachStep, chunkSizeGB);
    final long theoreticalLastPage = relationSize / blockSize;
    LOGGER.debug("Theoretical last page {}", theoreticalLastPage);
    upperBound = lowerBound + eachStep;

    if (upperBound > theoreticalLastPage) {
      chunks.add(Pair.of(startCtid, null));
    } else {
      chunks.add(Pair.of(Ctid.of(lowerBound, startCtid.tuple), Ctid.of(upperBound, 0)));
      while (upperBound < theoreticalLastPage) {
        lowerBound = upperBound;
        upperBound += eachStep;
        chunks.add(Pair.of(Ctid.of(lowerBound, 0), upperBound > theoreticalLastPage ? null : Ctid.of(upperBound, 0)));
      }
    }
    // The last pair is (x,y) -> null to indicate an unbounded "WHERE ctid > (x,y)" query.
    // The actual last page is approximated. The last subquery will go until the end of table.
    return chunks;
  }

>>>>>>> c54ec9d9
  private AutoCloseableIterator<RowDataWithCtid> queryTableCtid(
                                                                final List<String> columnNames,
                                                                final String schemaName,
                                                                final String tableName,
                                                                final long tableSize,
                                                                final long blockSize) {

    LOGGER.info("Queueing query for table: {}", tableName);
<<<<<<< HEAD
    return new InitialSyncCtidIterator(ctidStateManager, database, sourceOperations, quoteString, columnNames, schemaName, tableName, tableSize, blockSize, fileNodeHandler);
=======
    final AirbyteStreamNameNamespacePair airbyteStream =
        AirbyteStreamUtils.convertFromNameAndNamespace(tableName, schemaName);

    final CtidStatus currentCtidStatus = ctidStateManager.getCtidStatus(airbyteStream);

    // Rather than trying to read an entire table with a "WHERE ctid > (0,0)" query,
    // We are creating a list of lazy iterators each holding a subquery according to the plan.
    // All subqueries are then composed in a single composite iterator.
    // Because list consists of lazy iterators, the query is only executing when needed one after the
    // other.
    final List<Pair<Ctid, Ctid>> subQueriesPlan =
        ctidQueryPlan((currentCtidStatus == null) ? Ctid.of(0, 0) : Ctid.of(currentCtidStatus.getCtid()), tableSize, blockSize, QUERY_TARGET_SIZE_GB);
    final List<AutoCloseableIterator<RowDataWithCtid>> subQueriesIterators = new ArrayList<>();
    subQueriesPlan.forEach(p -> subQueriesIterators.add(AutoCloseableIterators.lazyIterator(() -> {
      try {
        final Stream<RowDataWithCtid> stream = database.unsafeQuery(
            connection -> createCtidQueryStatement(connection, columnNames, schemaName, tableName, p.getLeft(), p.getRight()),
            sourceOperations::recordWithCtid);

        return AutoCloseableIterators.fromStream(stream, airbyteStream);
      } catch (final SQLException e) {
        throw new RuntimeException(e);
      }
    }, airbyteStream)));
    return AutoCloseableIterators.concatWithEagerClose(subQueriesIterators);
  }

  private PreparedStatement createCtidQueryStatement(
                                                     final Connection connection,
                                                     final List<String> columnNames,
                                                     final String schemaName,
                                                     final String tableName,
                                                     final Ctid lowerBound,
                                                     final Ctid upperBound) {
    try {
      LOGGER.info("Preparing query for table: {}", tableName);
      final String fullTableName = getFullyQualifiedTableNameWithQuoting(schemaName, tableName,
          quoteString);
      final String wrappedColumnNames = RelationalDbQueryUtils.enquoteIdentifierList(columnNames, quoteString);
      if (upperBound != null) {
        final String sql = "SELECT ctid::text, %s FROM %s WHERE ctid > ?::tid AND ctid <= ?::tid".formatted(wrappedColumnNames, fullTableName);
        final PreparedStatement preparedStatement = connection.prepareStatement(sql);
        preparedStatement.setObject(1, lowerBound.toString());
        preparedStatement.setObject(2, upperBound.toString());
        LOGGER.info("Executing query for table {}: {}", tableName, preparedStatement);
        return preparedStatement;
      } else {
        final String sql = "SELECT ctid::text, %s FROM %s WHERE ctid > ?::tid".formatted(wrappedColumnNames, fullTableName);
        final PreparedStatement preparedStatement = connection.prepareStatement(sql);
        preparedStatement.setObject(1, lowerBound.toString());
        LOGGER.info("Executing query for table {}: {}", tableName, preparedStatement);
        return preparedStatement;
      }
    } catch (final SQLException e) {
      throw new RuntimeException(e);
    }
>>>>>>> c54ec9d9
  }

  // Transforms the given iterator to create an {@link AirbyteRecordMessage}
  private AutoCloseableIterator<AirbyteMessageWithCtid> getRecordIterator(
                                                                          final AutoCloseableIterator<RowDataWithCtid> recordIterator,
                                                                          final String streamName,
                                                                          final String namespace,
                                                                          final long emittedAt) {
    return AutoCloseableIterators.transform(recordIterator, r -> new AirbyteMessageWithCtid(new AirbyteMessage()
        .withType(Type.RECORD)
        .withRecord(new AirbyteRecordMessage()
            .withStream(streamName)
            .withNamespace(namespace)
            .withEmittedAt(emittedAt)
            .withData(r.data())),
        r.ctid()));
  }

  // Augments the given iterator with record count logs.
  private AutoCloseableIterator<AirbyteMessage> augmentWithLogs(final AutoCloseableIterator<AirbyteMessage> iterator,
                                                                final io.airbyte.protocol.models.AirbyteStreamNameNamespacePair pair,
                                                                final String streamName) {
    final AtomicLong recordCount = new AtomicLong();
    return AutoCloseableIterators.transform(iterator,
        AirbyteStreamUtils.convertFromNameAndNamespace(pair.getName(), pair.getNamespace()),
        r -> {
          final long count = recordCount.incrementAndGet();
          if (count % 1_000_000 == 0) {
            LOGGER.info("Reading stream {}. Records read: {}", streamName, count);
          }
          return r;
        });
  }

  private AutoCloseableIterator<AirbyteMessage> augmentWithState(final AutoCloseableIterator<AirbyteMessageWithCtid> recordIterator,
                                                                 final AirbyteStreamNameNamespacePair pair) {

    final CtidStatus currentCtidStatus = ctidStateManager.getCtidStatus(pair);
    final JsonNode incrementalState =
        (currentCtidStatus == null || currentCtidStatus.getIncrementalState() == null) ? streamStateForIncrementalRunSupplier.apply(pair)
            : currentCtidStatus.getIncrementalState();
    final Duration syncCheckpointDuration =
        config.get("sync_checkpoint_seconds") != null ? Duration.ofSeconds(config.get("sync_checkpoint_seconds").asLong())
            : CtidStateIterator.SYNC_CHECKPOINT_DURATION;
    final Long syncCheckpointRecords = config.get("sync_checkpoint_records") != null ? config.get("sync_checkpoint_records").asLong()
        : CtidStateIterator.SYNC_CHECKPOINT_RECORDS;

    return AutoCloseableIterators.transformIterator(
        r -> new CtidStateIterator(r, pair, fileNodeHandler, ctidStateManager, incrementalState,
            syncCheckpointDuration, syncCheckpointRecords),
        recordIterator, pair);
  }

}<|MERGE_RESOLUTION|>--- conflicted
+++ resolved
@@ -107,46 +107,6 @@
     return iteratorList;
   }
 
-<<<<<<< HEAD
-=======
-  /**
-   * Builds a plan for subqueries. Each query returning an approximate amount of data. Using
-   * information about a table size and block (page) size.
-   *
-   * @param startCtid starting point
-   * @param relationSize table size
-   * @param blockSize page size
-   * @param chunkSizeGB required amount of data in each partition
-   * @return a list of ctid that can be used to generate queries.
-   */
-  @VisibleForTesting
-  static List<Pair<Ctid, Ctid>> ctidQueryPlan(final Ctid startCtid, final long relationSize, final long blockSize, final int chunkSizeGB) {
-    final List<Pair<Ctid, Ctid>> chunks = new ArrayList<>();
-    long lowerBound = startCtid.page;
-    long upperBound;
-    final double oneGigaPages = GIGABYTE / blockSize;
-    final long eachStep = (long) oneGigaPages * chunkSizeGB;
-    LOGGER.info("Will read {} pages to get {}GB", eachStep, chunkSizeGB);
-    final long theoreticalLastPage = relationSize / blockSize;
-    LOGGER.debug("Theoretical last page {}", theoreticalLastPage);
-    upperBound = lowerBound + eachStep;
-
-    if (upperBound > theoreticalLastPage) {
-      chunks.add(Pair.of(startCtid, null));
-    } else {
-      chunks.add(Pair.of(Ctid.of(lowerBound, startCtid.tuple), Ctid.of(upperBound, 0)));
-      while (upperBound < theoreticalLastPage) {
-        lowerBound = upperBound;
-        upperBound += eachStep;
-        chunks.add(Pair.of(Ctid.of(lowerBound, 0), upperBound > theoreticalLastPage ? null : Ctid.of(upperBound, 0)));
-      }
-    }
-    // The last pair is (x,y) -> null to indicate an unbounded "WHERE ctid > (x,y)" query.
-    // The actual last page is approximated. The last subquery will go until the end of table.
-    return chunks;
-  }
-
->>>>>>> c54ec9d9
   private AutoCloseableIterator<RowDataWithCtid> queryTableCtid(
                                                                 final List<String> columnNames,
                                                                 final String schemaName,
@@ -155,66 +115,7 @@
                                                                 final long blockSize) {
 
     LOGGER.info("Queueing query for table: {}", tableName);
-<<<<<<< HEAD
     return new InitialSyncCtidIterator(ctidStateManager, database, sourceOperations, quoteString, columnNames, schemaName, tableName, tableSize, blockSize, fileNodeHandler);
-=======
-    final AirbyteStreamNameNamespacePair airbyteStream =
-        AirbyteStreamUtils.convertFromNameAndNamespace(tableName, schemaName);
-
-    final CtidStatus currentCtidStatus = ctidStateManager.getCtidStatus(airbyteStream);
-
-    // Rather than trying to read an entire table with a "WHERE ctid > (0,0)" query,
-    // We are creating a list of lazy iterators each holding a subquery according to the plan.
-    // All subqueries are then composed in a single composite iterator.
-    // Because list consists of lazy iterators, the query is only executing when needed one after the
-    // other.
-    final List<Pair<Ctid, Ctid>> subQueriesPlan =
-        ctidQueryPlan((currentCtidStatus == null) ? Ctid.of(0, 0) : Ctid.of(currentCtidStatus.getCtid()), tableSize, blockSize, QUERY_TARGET_SIZE_GB);
-    final List<AutoCloseableIterator<RowDataWithCtid>> subQueriesIterators = new ArrayList<>();
-    subQueriesPlan.forEach(p -> subQueriesIterators.add(AutoCloseableIterators.lazyIterator(() -> {
-      try {
-        final Stream<RowDataWithCtid> stream = database.unsafeQuery(
-            connection -> createCtidQueryStatement(connection, columnNames, schemaName, tableName, p.getLeft(), p.getRight()),
-            sourceOperations::recordWithCtid);
-
-        return AutoCloseableIterators.fromStream(stream, airbyteStream);
-      } catch (final SQLException e) {
-        throw new RuntimeException(e);
-      }
-    }, airbyteStream)));
-    return AutoCloseableIterators.concatWithEagerClose(subQueriesIterators);
-  }
-
-  private PreparedStatement createCtidQueryStatement(
-                                                     final Connection connection,
-                                                     final List<String> columnNames,
-                                                     final String schemaName,
-                                                     final String tableName,
-                                                     final Ctid lowerBound,
-                                                     final Ctid upperBound) {
-    try {
-      LOGGER.info("Preparing query for table: {}", tableName);
-      final String fullTableName = getFullyQualifiedTableNameWithQuoting(schemaName, tableName,
-          quoteString);
-      final String wrappedColumnNames = RelationalDbQueryUtils.enquoteIdentifierList(columnNames, quoteString);
-      if (upperBound != null) {
-        final String sql = "SELECT ctid::text, %s FROM %s WHERE ctid > ?::tid AND ctid <= ?::tid".formatted(wrappedColumnNames, fullTableName);
-        final PreparedStatement preparedStatement = connection.prepareStatement(sql);
-        preparedStatement.setObject(1, lowerBound.toString());
-        preparedStatement.setObject(2, upperBound.toString());
-        LOGGER.info("Executing query for table {}: {}", tableName, preparedStatement);
-        return preparedStatement;
-      } else {
-        final String sql = "SELECT ctid::text, %s FROM %s WHERE ctid > ?::tid".formatted(wrappedColumnNames, fullTableName);
-        final PreparedStatement preparedStatement = connection.prepareStatement(sql);
-        preparedStatement.setObject(1, lowerBound.toString());
-        LOGGER.info("Executing query for table {}: {}", tableName, preparedStatement);
-        return preparedStatement;
-      }
-    } catch (final SQLException e) {
-      throw new RuntimeException(e);
-    }
->>>>>>> c54ec9d9
   }
 
   // Transforms the given iterator to create an {@link AirbyteRecordMessage}
