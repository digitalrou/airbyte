# QuickBooks

This page contains the setup guide and reference information for the QuickBooks Source connector.

## Prerequisites

- [Intuit QuickBooks account](https://quickbooks.intuit.com/global/)
- [Intuit Developer account](https://developer.intuit.com/app/developer/qbo/docs/get-started)
- OAuth2.0 credentials (see [OAuth 2.0 playground](https://developer.intuit.com/app/developer/qbo/docs/develop/authentication-and-authorization/oauth-2.0-playground))
- Realm ID

## Setup guide

### Step 1: Set up QuickBooks

1. Create an [Intuit Developer account](https://developer.intuit.com/app/developer/qbo/docs/get-started)
2. Create an application
3. Obtain credentials. The easiest way to get these credentials is by using Quickbook's [OAuth 2.0 playground](https://developer.intuit.com/app/developer/qbo/docs/develop/authentication-and-authorization/oauth-2.0-playground)

### Step 2: Set up the QuickBooks connector in Airbyte

**For Airbyte Cloud:**

1. [Log into your Airbyte Cloud](https://cloud.airbyte.com/workspaces) account.
2. In the left navigation bar, click **Sources**. In the top-right corner, click **+ new source**.
3. On the source setup page, select **QuickBooks** from the Source type dropdown and enter a name for this connector.
4. **Client ID** - The OAuth2.0 application ID
5. **Client Secret** - The OAuth2.0 application secret
6. **Refresh Token** - Refresh token used to get new access token every time the current one is expired
7. **Access Token** - Access token to perform authenticated API calls with
8. **Token Expiry Date** - DateTime when the access token becomes invalid
9. **Realm ID** - The Labeled [Company ID](https://developer.intuit.com/app/developer/qbo/docs/learn/learn-basic-field-definitions#realm-id) you'd like to replicate data for streams.
10. **Start date** - The date starting from which you'd like to replicate data.
11. **Sandbox** - Turn on if you're going to replicate the data from the sandbox environment.
12. Click **Set up source**.

<!-- /env:cloud -->

<!-- env:oss -->
**For Airbyte Open Source:**

1. **Client ID** - The OAuth2.0 application ID
2. **Client Secret** - The OAuth2.0 application secret
3. **Refresh Token** - Refresh token used to get new access token every time the current one is expired
4. **Access Token** - Access token to perform authenticated API calls with
5. **Token Expiry Date** - DateTime when the access token becomes invalid
6. **Realm ID** - The Labeled [Company ID](https://developer.intuit.com/app/developer/qbo/docs/learn/learn-basic-field-definitions#realm-id) you'd like to replicate data for streams.
7. **Start date** - The date starting from which you'd like to replicate data.
8. **Sandbox** - Turn on if you're going to replicate the data from the sandbox environment.
<!-- /env:oss -->

## Supported sync modes

The Quickbooks Source connector supports the following [ sync modes](https://docs.airbyte.com/cloud/core-concepts#connection-sync-modes):

* [Full Refresh - Overwrite](https://docs.airbyte.com/understanding-airbyte/connections/full-refresh-overwrite/)
* [Full Refresh - Append](https://docs.airbyte.com/understanding-airbyte/connections/full-refresh-append)
* [Incremental - Append](https://docs.airbyte.com/understanding-airbyte/connections/incremental-append)
* [Incremental - Deduped History](https://docs.airbyte.com/understanding-airbyte/connections/incremental-deduped-history)

## Supported Streams

This Source is capable of syncing the following [Streams](https://developer.intuit.com/app/developer/qbo/docs/api/accounting/most-commonly-used/account):

- [Accounts](https://developer.intuit.com/app/developer/qbo/docs/api/accounting/all-entities/account)
- [BillPayments](https://developer.intuit.com/app/developer/qbo/docs/api/accounting/all-entities/billpayment)
- [Budgets](https://developer.intuit.com/app/developer/qbo/docs/api/accounting/all-entities/budget)
- [Bills](https://developer.intuit.com/app/developer/qbo/docs/api/accounting/all-entities/bill)
- [Classes](https://developer.intuit.com/app/developer/qbo/docs/api/accounting/all-entities/class)
- [CreditMemos](https://developer.intuit.com/app/developer/qbo/docs/api/accounting/all-entities/creditmemo)
- [Customers](https://developer.intuit.com/app/developer/qbo/docs/api/accounting/all-entities/customer)
- [Departments](https://developer.intuit.com/app/developer/qbo/docs/api/accounting/all-entities/department)
- [Deposits](https://developer.intuit.com/app/developer/qbo/docs/api/accounting/all-entities/deposit)
- [Employees](https://developer.intuit.com/app/developer/qbo/docs/api/accounting/all-entities/employee)
- [Estimates](https://developer.intuit.com/app/developer/qbo/docs/api/accounting/all-entities/estimate)
- [Invoices](https://developer.intuit.com/app/developer/qbo/docs/api/accounting/all-entities/invoice)
- [Items](https://developer.intuit.com/app/developer/qbo/docs/api/accounting/all-entities/item)
- [JournalEntries](https://developer.intuit.com/app/developer/qbo/docs/api/accounting/all-entities/journalentry)
- [Payments](https://developer.intuit.com/app/developer/qbo/docs/api/accounting/all-entities/payment)
- [PaymentMethods](https://developer.intuit.com/app/developer/qbo/docs/api/accounting/all-entities/paymentmethod)
- [Purchases](https://developer.intuit.com/app/developer/qbo/docs/api/accounting/all-entities/purchase)
- [PurchaseOrders](https://developer.intuit.com/app/developer/qbo/docs/api/accounting/all-entities/purchaseorder)
- [RefundReceipts](https://developer.intuit.com/app/developer/qbo/docs/api/accounting/all-entities/refundreceipt)
- [SalesReceipts](https://developer.intuit.com/app/developer/qbo/docs/api/accounting/all-entities/salesreceipt)
- [TaxAgencies](https://developer.intuit.com/app/developer/qbo/docs/api/accounting/all-entities/taxagency)
- [TaxCodes](https://developer.intuit.com/app/developer/qbo/docs/api/accounting/all-entities/taxcode)
- [TaxRates](https://developer.intuit.com/app/developer/qbo/docs/api/accounting/all-entities/taxrate)
- [Terms](https://developer.intuit.com/app/developer/qbo/docs/api/accounting/all-entities/term)
- [TimeActivities](https://developer.intuit.com/app/developer/qbo/docs/api/accounting/all-entities/timeactivity)
- [Transfers](https://developer.intuit.com/app/developer/qbo/docs/api/accounting/all-entities/transfer)
- [VendorCredits](https://developer.intuit.com/app/developer/qbo/docs/api/accounting/all-entities/vendorcredit)
- [Vendors](https://developer.intuit.com/app/developer/qbo/docs/api/accounting/all-entities/vendor)

## Data type map

| Integration Type | Airbyte Type | Notes |
|:-----------------|:-------------|:------|
| `string`         | `string`     |       |
| `number`         | `number`     |       |
| `array`          | `array`      |       |
| `object`         | `object`     |       |

## Changelog

<<<<<<< HEAD
| Version | Date       | Pull Request                                             | Subject                                                  |
|:--------|:-----------|:---------------------------------------------------------|:---------------------------------------------------------|
| `2.0.1` | 2023-06-01 | [26897](https://github.com/airbytehq/airbyte/pull/26897) | Add advancedAuth to the connector spec                   |
| `2.0.0` | 2023-04-11 | [25045](https://github.com/airbytehq/airbyte/pull/25045) | Fix datetime format, disable OAuth button in cloud       |
| `1.0.0` | 2023-03-20 | [24324](https://github.com/airbytehq/airbyte/pull/24324) | Migrate to Low-Code                                      |
| `0.1.5` | 2022-02-17 | [10346](https://github.com/airbytehq/airbyte/pull/10346) | Update label `Quickbooks` -> `QuickBooks`                |
| `0.1.4` | 2021-12-20 | [8960](https://github.com/airbytehq/airbyte/pull/8960)   | Update connector fields title/description                |
| `0.1.3` | 2021-08-10 | [4986](https://github.com/airbytehq/airbyte/pull/4986)   | Using number data type for decimal fields instead string |
| `0.1.2` | 2021-07-06 | [4539](https://github.com/airbytehq/airbyte/pull/4539)   | Add `AIRBYTE_ENTRYPOINT` for Kubernetes support          |
=======
| Version | Date       | Pull Request                                             | Subject                                                            |
|:--------|:-----------|:---------------------------------------------------------|:-------------------------------------------------------------------|
| `2.0.3` | 2023-06-08 | [27148](https://github.com/airbytehq/airbyte/pull/27148) | Update description and example values of a Start Date in spec.json |
| `2.0.2` | 2023-06-07 | [26722](https://github.com/airbytehq/airbyte/pull/27053) | Update CDK version and adjust authenticator configuration          |
| `2.0.1` | 2023-05-28 | [26722](https://github.com/airbytehq/airbyte/pull/26722) | Change datatype for undisclosed amount field in payments           |
| `2.0.0` | 2023-04-11 | [25045](https://github.com/airbytehq/airbyte/pull/25045) | Fix datetime format, disable OAuth button in cloud                 |
| `1.0.0` | 2023-03-20 | [24324](https://github.com/airbytehq/airbyte/pull/24324) | Migrate to Low-Code                                                |
| `0.1.5` | 2022-02-17 | [10346](https://github.com/airbytehq/airbyte/pull/10346) | Update label `Quickbooks` -> `QuickBooks`                          |
| `0.1.4` | 2021-12-20 | [8960](https://github.com/airbytehq/airbyte/pull/8960)   | Update connector fields title/description                          |
| `0.1.3` | 2021-08-10 | [4986](https://github.com/airbytehq/airbyte/pull/4986)   | Using number data type for decimal fields instead string           |
| `0.1.2` | 2021-07-06 | [4539](https://github.com/airbytehq/airbyte/pull/4539)   | Add `AIRBYTE_ENTRYPOINT` for Kubernetes support                    |
>>>>>>> 4532c195
<|MERGE_RESOLUTION|>--- conflicted
+++ resolved
@@ -102,19 +102,9 @@
 
 ## Changelog
 
-<<<<<<< HEAD
-| Version | Date       | Pull Request                                             | Subject                                                  |
-|:--------|:-----------|:---------------------------------------------------------|:---------------------------------------------------------|
-| `2.0.1` | 2023-06-01 | [26897](https://github.com/airbytehq/airbyte/pull/26897) | Add advancedAuth to the connector spec                   |
-| `2.0.0` | 2023-04-11 | [25045](https://github.com/airbytehq/airbyte/pull/25045) | Fix datetime format, disable OAuth button in cloud       |
-| `1.0.0` | 2023-03-20 | [24324](https://github.com/airbytehq/airbyte/pull/24324) | Migrate to Low-Code                                      |
-| `0.1.5` | 2022-02-17 | [10346](https://github.com/airbytehq/airbyte/pull/10346) | Update label `Quickbooks` -> `QuickBooks`                |
-| `0.1.4` | 2021-12-20 | [8960](https://github.com/airbytehq/airbyte/pull/8960)   | Update connector fields title/description                |
-| `0.1.3` | 2021-08-10 | [4986](https://github.com/airbytehq/airbyte/pull/4986)   | Using number data type for decimal fields instead string |
-| `0.1.2` | 2021-07-06 | [4539](https://github.com/airbytehq/airbyte/pull/4539)   | Add `AIRBYTE_ENTRYPOINT` for Kubernetes support          |
-=======
 | Version | Date       | Pull Request                                             | Subject                                                            |
 |:--------|:-----------|:---------------------------------------------------------|:-------------------------------------------------------------------|
+| `2.0.4` | 2023-06-08 | [26897](https://github.com/airbytehq/airbyte/pull/26897) | Add advancedAuth to the connector spec                             |
 | `2.0.3` | 2023-06-08 | [27148](https://github.com/airbytehq/airbyte/pull/27148) | Update description and example values of a Start Date in spec.json |
 | `2.0.2` | 2023-06-07 | [26722](https://github.com/airbytehq/airbyte/pull/27053) | Update CDK version and adjust authenticator configuration          |
 | `2.0.1` | 2023-05-28 | [26722](https://github.com/airbytehq/airbyte/pull/26722) | Change datatype for undisclosed amount field in payments           |
@@ -123,5 +113,4 @@
 | `0.1.5` | 2022-02-17 | [10346](https://github.com/airbytehq/airbyte/pull/10346) | Update label `Quickbooks` -> `QuickBooks`                          |
 | `0.1.4` | 2021-12-20 | [8960](https://github.com/airbytehq/airbyte/pull/8960)   | Update connector fields title/description                          |
 | `0.1.3` | 2021-08-10 | [4986](https://github.com/airbytehq/airbyte/pull/4986)   | Using number data type for decimal fields instead string           |
-| `0.1.2` | 2021-07-06 | [4539](https://github.com/airbytehq/airbyte/pull/4539)   | Add `AIRBYTE_ENTRYPOINT` for Kubernetes support                    |
->>>>>>> 4532c195
+| `0.1.2` | 2021-07-06 | [4539](https://github.com/airbytehq/airbyte/pull/4539)   | Add `AIRBYTE_ENTRYPOINT` for Kubernetes support                    |