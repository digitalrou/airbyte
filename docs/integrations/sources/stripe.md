# Stripe

This page contains the setup guide and reference information for the Stripe source connector.

## Prerequisites

- Access to the Stripe account containing the data you wish to replicate

## Setup Guide

To authenticate the Stripe connector, you need to use a Stripe API key. Although you may use an existing key, we recommend that you create a new restricted key specifically for Airbyte and grant it **Read** privileges only. We also recommend granting **Read** privileges to all available permissions, and configuring the specific data you would like to replicate within Airbyte.

### Create a Stripe Secret Key

1. Log in to your [Stripe account](https://dashboard.stripe.com/login).
2. In the top navigation bar, click **Developers**.
3. In the top-left corner, click **API keys**.
4. Click **+ Create restricted key**.
5. Choose a **Key name**, and select **Read** for all available permissions.
6. Click **Create key**. You may be prompted to enter a confirmation code sent to your email address.

For more information on Stripe API Keys, see the [Stripe documentation](https://stripe.com/docs/keys).

### Set up the Stripe source connector in Airbyte

1. Log in to your [Airbyte Cloud](https://cloud.airbyte.com/workspaces) or Airbyte Open Source account.
2. In the left navigation bar, click **Sources**. In the top-right corner, click **+ New source**.
3. Find and select **Stripe** from the list of available sources.
4. For **Source name**, enter a name to help you identify this source.
5. For **Account ID**, enter your Stripe Account ID. This ID begins with `acct_`, and can be found in the top-right corner of your Stripe [account settings page](https://dashboard.stripe.com/settings/account).
6. For **Secret Key**, enter the restricted key you created for the connection.
7. For **Replication Start Date**, use the provided datepicker or enter a UTC date and time programmatically in the format `YYYY-MM-DDTHH:mm:ssZ`. The data added on and after this date will be replicated.
8. (Optional) For **Lookback Window**, you may specify a number of days from the present day to reread data. This allows the connector to retrieve data that might have been updated after its initial creation, and is useful for handling any post-transaction adjustments (such as tips, refunds, chargebacks, etc).

    - Leaving the **Lookback Window** at its default value of 0 means Airbyte will not re-export data after it has been synced.
    - Setting the **Lookback Window** to 1 means Airbyte will re-export data from the past day, capturing any changes made in the last 24 hours.
    - Setting the **Lookback Window** to 7 means Airbyte will re-export and capture any data changes within the last week.

9. (Optional) For **Data Request Window**, you may specify the time window in days used by the connector when requesting data from the Stripe API. This window defines the span of time covered in each request, with larger values encompassing more days in a single request. Generally speaking, the lack of overhead from making fewer requests means a larger window is faster to sync. However, this also means the state of the sync will persist less frequently. If an issue occurs or the sync is interrupted, a larger window means more data will need to be resynced, potentially causing a delay in the overall process.

    For example, if you are replicating three years worth of data:

    - A **Data Request Window** of 365 days means Airbyte makes 3 requests, each for a year. This is generally faster but risks needing to resync up to a year's data if the sync is interrupted.
    - A **Data Request Window** of 30 days means 36 requests, each for a month. This may be slower but minimizes the amount of data that needs to be resynced if an issue occurs.

    If you are unsure of which value to use, we recommend leaving this setting at its default value of 365 days.
10. Click **Set up source** and wait for the tests to complete.

## Supported sync modes

The Stripe source connector supports the following [sync modes](https://docs.airbyte.com/cloud/core-concepts#connection-sync-modes):

- Full Refresh
- Incremental

:::note
Since the Stripe API does not allow querying objects which were updated since the last sync, the Stripe connector uses the `created` field to query for new data in your Stripe account.
:::

## Supported streams

The Stripe source connector supports the following streams:

- [Accounts](https://stripe.com/docs/api/accounts/list) \(Incremental\)
- [Application Fees](https://stripe.com/docs/api/application_fees) \(Incremental\)
- [Application Fee Refunds](https://stripe.com/docs/api/fee_refunds/list)
- [Authorizations](https://stripe.com/docs/api/issuing/authorizations/list) \(Incremental\)
- [Balance Transactions](https://stripe.com/docs/api/balance_transactions/list) \(Incremental\)
- [Bank accounts](https://stripe.com/docs/api/customer_bank_accounts/list)
- [Cardholders](https://stripe.com/docs/api/issuing/cardholders/list) \(Incremental\)
- [Cards](https://stripe.com/docs/api/issuing/cards/list) \(Incremental\)
- [Charges](https://stripe.com/docs/api/charges/list) \(Incremental\)
  :::note
  The `amount` column defaults to the smallest currency unit. Check [the Stripe docs](https://stripe.com/docs/api/charges/object) for more details.
  :::
- [Checkout Sessions](https://stripe.com/docs/api/checkout/sessions/list)
- [Checkout Sessions Line Items](https://stripe.com/docs/api/checkout/sessions/line_items)
- [Coupons](https://stripe.com/docs/api/coupons/list) \(Incremental\)
- [Credit Notes](https://stripe.com/docs/api/credit_notes/list) \(Full Refresh\)
- [Customer Balance Transactions](https://stripe.com/docs/api/customer_balance_transactions/list)
- [Customers](https://stripe.com/docs/api/customers/list) \(Incremental\)
  :::note
  This endpoint does _not_ include deleted customers
  :::
- [Disputes](https://stripe.com/docs/api/disputes/list) \(Incremental\)
- [Early Fraud Warnings](https://stripe.com/docs/api/radar/early_fraud_warnings/list) \(Incremental\)
- [Events](https://stripe.com/docs/api/events/list) \(Incremental\)
- [File Links](https://stripe.com/docs/api/file_links/list) \(Incremental\)
- [Files](https://stripe.com/docs/api/files/list) \(Incremental\)
- [Invoice Items](https://stripe.com/docs/api/invoiceitems/list) \(Incremental\)
- [Invoice Line Items](https://stripe.com/docs/api/invoices/invoice_lines)
- [Invoices](https://stripe.com/docs/api/invoices/list) \(Incremental\)
- [Payment Intents](https://stripe.com/docs/api/payment_intents/list) \(Incremental\)
- [Payment Methods](https://stripe.com/docs/api/payment_methods/list)
- [Payouts](https://stripe.com/docs/api/payouts/list) \(Incremental\)
- [Promotion Code](https://stripe.com/docs/api/promotion_codes/list) \(Incremental\)
- [Persons](https://stripe.com/docs/api/persons/list) \(Incremental\)
- [Plans](https://stripe.com/docs/api/plans/list) \(Incremental\)
- [Prices](https://stripe.com/docs/api/prices/list) \(Incremental\)
- [Products](https://stripe.com/docs/api/products/list) \(Incremental\)
- [Refunds](https://stripe.com/docs/api/refunds/list) \(Incremental\)
- [Reviews](https://stripe.com/docs/api/radar/reviews/list) \(Incremental\)
- [Setup Attempts](https://stripe.com/docs/api/setup_attempts/list) \(Incremental\)
- [Setup Intents](https://stripe.com/docs/api/setup_intents/list) \(Incremental\)
- [Shipping Rates](https://stripe.com/docs/api/shipping_rates/list) \(Incremental\)
- [Subscription Items](https://stripe.com/docs/api/subscription_items/list)
- [Subscription Schedule](https://stripe.com/docs/api/subscription_schedules) \(Incremental\)
- [Subscriptions](https://stripe.com/docs/api/subscriptions/list) \(Incremental\)
- [Top Ups](https://stripe.com/docs/api/topups/list) \(Incremental\)
- [Transactions](https://stripe.com/docs/api/transfers/list) \(Incremental\)
- [Transfers](https://stripe.com/docs/api/transfers/list) \(Incremental\)
- [Transfer Reversals](https://stripe.com/docs/api/transfer_reversals/list)
- [Usage Records](https://stripe.com/docs/api/usage_records/subscription_item_summary_list)

:::warning
**Stripe API Restriction on Events Data**: Access to the events endpoint is [guaranteed only for the last 30 days](https://stripe.com/docs/api/events) by Stripe. If you use the Full Refresh Overwrite sync, be aware that any events data older than 30 days will be **deleted** from your target destination and replaced with the data from the last 30 days only. Use an Append sync mode to ensure historical data is retained.
:::

### Data type mapping

The [Stripe API](https://stripe.com/docs/api) uses the same [JSON Schema](https://json-schema.org/understanding-json-schema/reference/index.html) types that Airbyte uses internally \(`string`, `date-time`, `object`, `array`, `boolean`, `integer`, and `number`\), so no type conversions are performed for the Stripe connector.

### Performance considerations

The Stripe connector should not run into Stripe API limitations under normal usage. [Create an issue](https://github.com/airbytehq/airbyte/issues) if you see any rate limit issues that are not automatically retried successfully.

## Changelog

| Version | Date       | Pull Request                                             | Subject                                                                                                                                              |
|:--------|:-----------|:---------------------------------------------------------|:-----------------------------------------------------------------------------------------------------------------------------------------------------|
<<<<<<< HEAD
| 4.0.0   | 2023-08-03 | [00000](https://github.com/airbytehq/airbyte/pull/00000) | Implement incremental syncs based on date of update                                                                                                  |
=======
| 3.17.4  | 2023-08-15 | [00000](https://github.com/airbytehq/airbyte/pull/00000) | Revert 3.17.3                                                                                                                                        |
| 3.17.3  | 2023-08-01 | [28911](https://github.com/airbytehq/airbyte/pull/28911) | Revert 3.17.2 and fix atm_fee property                                                                                                               |
>>>>>>> 4cf3a595
| 3.17.2  | 2023-08-01 | [28911](https://github.com/airbytehq/airbyte/pull/28911) | Fix stream schemas, remove custom 403 error handling                                                                                                 |
| 3.17.1  | 2023-08-01 | [28887](https://github.com/airbytehq/airbyte/pull/28887) | Fix `Invoices` schema                                                                                                                                |
| 3.17.0  | 2023-07-28 | [26127](https://github.com/airbytehq/airbyte/pull/26127) | Add `Prices` stream                                                                                                                                  |
| 3.16.0  | 2023-07-27 | [28776](https://github.com/airbytehq/airbyte/pull/28776) | Add new fields to stream schemas                                                                                                                     |
| 3.15.0  | 2023-07-09 | [28709](https://github.com/airbytehq/airbyte/pull/28709) | Remove duplicate streams                                                                                                                             |
| 3.14.0  | 2023-07-09 | [27217](https://github.com/airbytehq/airbyte/pull/27217) | Add `ShippingRates` stream                                                                                                                           |
| 3.13.0  | 2023-07-18 | [28466](https://github.com/airbytehq/airbyte/pull/28466) | Pin source API version                                                                                                                               |
| 3.12.0  | 2023-05-20 | [26208](https://github.com/airbytehq/airbyte/pull/26208) | Add new stream `Persons`                                                                                                                             |
| 3.11.0  | 2023-06-26 | [27734](https://github.com/airbytehq/airbyte/pull/27734) | License Update: Elv2 stream                                                                                                                          |
| 3.10.0  | 2023-06-22 | [27132](https://github.com/airbytehq/airbyte/pull/27132) | Add `CreditNotes` stream                                                                                                                             |
| 3.9.1   | 2023-06-20 | [27522](https://github.com/airbytehq/airbyte/pull/27522) | Fix formatting                                                                                                                                       |
| 3.9.0   | 2023-06-19 | [27362](https://github.com/airbytehq/airbyte/pull/27362) | Add new Streams: Transfer Reversals, Setup Attempts, Usage Records, Transactions                                                                     |
| 3.8.0   | 2023-06-12 | [27238](https://github.com/airbytehq/airbyte/pull/27238) | Add `Topups` stream; Add `Files` stream; Add `FileLinks` stream                                                                                      |
| 3.7.0   | 2023-06-06 | [27083](https://github.com/airbytehq/airbyte/pull/27083) | Add new Streams: Authorizations, Cardholders, Cards, Payment Methods, Reviews                                                                        |
| 3.6.0   | 2023-05-24 | [25893](https://github.com/airbytehq/airbyte/pull/25893) | Add `ApplicationFeesRefunds` stream with parent `ApplicationFees`                                                                                    |
| 3.5.0   | 2023-05-20 | [22859](https://github.com/airbytehq/airbyte/pull/22859) | Add stream `Early Fraud Warnings`                                                                                                                    |
| 3.4.3   | 2023-05-10 | [25965](https://github.com/airbytehq/airbyte/pull/25965) | Fix Airbyte date-time data-types                                                                                                                     |
| 3.4.2   | 2023-05-04 | [25795](https://github.com/airbytehq/airbyte/pull/25795) | Added `CDK TypeTransformer` to guarantee declared JSON Schema data-types                                                                             |
| 3.4.1   | 2023-04-24 | [23389](https://github.com/airbytehq/airbyte/pull/23389) | Add `customer_tax_ids` to `Invoices`                                                                                                                 |
| 3.4.0   | 2023-03-20 | [23963](https://github.com/airbytehq/airbyte/pull/23963) | Add `SetupIntents` stream                                                                                                                            |
| 3.3.0   | 2023-04-12 | [25136](https://github.com/airbytehq/airbyte/pull/25136) | Add stream `Accounts`                                                                                                                                |
| 3.2.0   | 2023-04-10 | [23624](https://github.com/airbytehq/airbyte/pull/23624) | Add new stream `Subscription Schedule`                                                                                                               |
| 3.1.0   | 2023-03-10 | [19906](https://github.com/airbytehq/airbyte/pull/19906) | Expand `tiers` when syncing `Plans` streams                                                                                                          |
| 3.0.5   | 2023-03-25 | [22866](https://github.com/airbytehq/airbyte/pull/22866) | Specified date formatting in specification                                                                                                           |
| 3.0.4   | 2023-03-24 | [24471](https://github.com/airbytehq/airbyte/pull/24471) | Fix stream slices for single sliced streams                                                                                                          |
| 3.0.3   | 2023-03-17 | [24179](https://github.com/airbytehq/airbyte/pull/24179) | Get customer's attributes safely                                                                                                                     |
| 3.0.2   | 2023-03-13 | [24051](https://github.com/airbytehq/airbyte/pull/24051) | Cache `customers` stream; Do not request transactions of customers with zero balance.                                                                |
| 3.0.1   | 2023-02-22 | [22898](https://github.com/airbytehq/airbyte/pull/22898) | Add missing column to Subscriptions stream                                                                                                           |
| 3.0.0   | 2023-02-21 | [23295](https://github.com/airbytehq/airbyte/pull/23295) | Fix invoice schema                                                                                                                                   |
| 2.0.0   | 2023-02-14 | [22312](https://github.com/airbytehq/airbyte/pull/22312) | Another fix of `Invoices` stream schema + Remove http urls from openapi_spec.json                                                                    |
| 1.0.2   | 2023-02-09 | [22659](https://github.com/airbytehq/airbyte/pull/22659) | Set `AvailabilityStrategy` for all streams                                                                                                           |
| 1.0.1   | 2023-01-27 | [22042](https://github.com/airbytehq/airbyte/pull/22042) | Set `AvailabilityStrategy` for streams explicitly to `None`                                                                                          |
| 1.0.0   | 2023-01-25 | [21858](https://github.com/airbytehq/airbyte/pull/21858) | Update the `Subscriptions` and `Invoices` stream schemas                                                                                             |
| 0.1.40  | 2022-10-20 | [18228](https://github.com/airbytehq/airbyte/pull/18228) | Update the `PaymentIntents` stream schema                                                                                                            |
| 0.1.39  | 2022-09-28 | [17304](https://github.com/airbytehq/airbyte/pull/17304) | Migrate to per-stream states.                                                                                                                        |
| 0.1.38  | 2022-09-09 | [16537](https://github.com/airbytehq/airbyte/pull/16537) | Fix `redeem_by` field type for `customers` stream                                                                                                    |
| 0.1.37  | 2022-08-16 | [15686](https://github.com/airbytehq/airbyte/pull/15686) | Fix the bug when the stream couldn't be fetched due to limited permission set, if so - it should be skipped                                          |
| 0.1.36  | 2022-08-04 | [15292](https://github.com/airbytehq/airbyte/pull/15292) | Implement slicing                                                                                                                                    |
| 0.1.35  | 2022-07-21 | [14924](https://github.com/airbytehq/airbyte/pull/14924) | Remove `additionalProperties` field from spec and schema                                                                                             |
| 0.1.34  | 2022-07-01 | [14357](https://github.com/airbytehq/airbyte/pull/14357) | Add external account streams -                                                                                                                       |
| 0.1.33  | 2022-06-06 | [13449](https://github.com/airbytehq/airbyte/pull/13449) | Add semi-incremental support for CheckoutSessions and CheckoutSessionsLineItems streams, fixed big in StripeSubStream, added unittests, updated docs |
| 0.1.32  | 2022-04-30 | [12500](https://github.com/airbytehq/airbyte/pull/12500) | Improve input configuration copy                                                                                                                     |
| 0.1.31  | 2022-04-20 | [12230](https://github.com/airbytehq/airbyte/pull/12230) | Update connector to use a `spec.yaml`                                                                                                                |
| 0.1.30  | 2022-03-21 | [11286](https://github.com/airbytehq/airbyte/pull/11286) | Minor corrections to documentation and connector specification                                                                                       |
| 0.1.29  | 2022-03-08 | [10359](https://github.com/airbytehq/airbyte/pull/10359) | Improved performance for streams with substreams: invoice_line_items, subscription_items, bank_accounts                                              |
| 0.1.28  | 2022-02-08 | [10165](https://github.com/airbytehq/airbyte/pull/10165) | Improve 404 handling for `CheckoutSessionsLineItems` stream                                                                                          |
| 0.1.27  | 2021-12-28 | [9148](https://github.com/airbytehq/airbyte/pull/9148)   | Fix `date`, `arrival\_date` fields                                                                                                                   |
| 0.1.26  | 2021-12-21 | [8992](https://github.com/airbytehq/airbyte/pull/8992)   | Fix type `events.request` in schema                                                                                                                  |
| 0.1.25  | 2021-11-25 | [8250](https://github.com/airbytehq/airbyte/pull/8250)   | Rearrange setup fields                                                                                                                               |
| 0.1.24  | 2021-11-08 | [7729](https://github.com/airbytehq/airbyte/pull/7729)   | Include tax data in `checkout_sessions_line_items` stream                                                                                            |
| 0.1.23  | 2021-11-08 | [7729](https://github.com/airbytehq/airbyte/pull/7729)   | Correct `payment_intents` schema                                                                                                                     |
| 0.1.22  | 2021-11-05 | [7345](https://github.com/airbytehq/airbyte/pull/7345)   | Add 3 new streams                                                                                                                                    |
| 0.1.21  | 2021-10-07 | [6841](https://github.com/airbytehq/airbyte/pull/6841)   | Fix missing `start_date` argument + update json files for SAT                                                                                        |
| 0.1.20  | 2021-09-30 | [6017](https://github.com/airbytehq/airbyte/pull/6017)   | Add lookback_window_days parameter                                                                                                                   |
| 0.1.19  | 2021-09-27 | [6466](https://github.com/airbytehq/airbyte/pull/6466)   | Use `start_date` parameter in incremental streams                                                                                                    |
| 0.1.18  | 2021-09-14 | [6004](https://github.com/airbytehq/airbyte/pull/6004)   | Fix coupons and subscriptions stream schemas by removing incorrect timestamp formatting                                                              |
| 0.1.17  | 2021-09-14 | [6004](https://github.com/airbytehq/airbyte/pull/6004)   | Add `PaymentIntents` stream                                                                                                                          |
| 0.1.16  | 2021-07-28 | [4980](https://github.com/airbytehq/airbyte/pull/4980)   | Remove Updated field from schemas                                                                                                                    |
| 0.1.15  | 2021-07-21 | [4878](https://github.com/airbytehq/airbyte/pull/4878)   | Fix incorrect percent_off and discounts data filed types                                                                                             |
| 0.1.14  | 2021-07-09 | [4669](https://github.com/airbytehq/airbyte/pull/4669)   | Subscriptions Stream now returns all kinds of subscriptions \(including expired and canceled\)                                                       |
| 0.1.13  | 2021-07-03 | [4528](https://github.com/airbytehq/airbyte/pull/4528)   | Remove regex for acc validation                                                                                                                      |
| 0.1.12  | 2021-06-08 | [3973](https://github.com/airbytehq/airbyte/pull/3973)   | Add `AIRBYTE_ENTRYPOINT` for Kubernetes support                                                                                                      |
| 0.1.11  | 2021-05-30 | [3744](https://github.com/airbytehq/airbyte/pull/3744)   | Fix types in schema                                                                                                                                  |
| 0.1.10  | 2021-05-28 | [3728](https://github.com/airbytehq/airbyte/pull/3728)   | Update data types to be number instead of int                                                                                                        |
| 0.1.9   | 2021-05-13 | [3367](https://github.com/airbytehq/airbyte/pull/3367)   | Add acceptance tests for connected accounts                                                                                                          |
| 0.1.8   | 2021-05-11 | [3566](https://github.com/airbytehq/airbyte/pull/3368)   | Bump CDK connectors                                                                                                                                  |<|MERGE_RESOLUTION|>--- conflicted
+++ resolved
@@ -128,12 +128,9 @@
 
 | Version | Date       | Pull Request                                             | Subject                                                                                                                                              |
 |:--------|:-----------|:---------------------------------------------------------|:-----------------------------------------------------------------------------------------------------------------------------------------------------|
-<<<<<<< HEAD
-| 4.0.0   | 2023-08-03 | [00000](https://github.com/airbytehq/airbyte/pull/00000) | Implement incremental syncs based on date of update                                                                                                  |
-=======
-| 3.17.4  | 2023-08-15 | [00000](https://github.com/airbytehq/airbyte/pull/00000) | Revert 3.17.3                                                                                                                                        |
+| 4.0.0   | 2023-08-15 | [29330](https://github.com/airbytehq/airbyte/pull/29330) | Implement incremental syncs based on date of update                                                                                                  |
+| 3.17.4  | 2023-08-15 | [29425](https://github.com/airbytehq/airbyte/pull/29425) | Revert 3.17.3                                                                                                                                        |
 | 3.17.3  | 2023-08-01 | [28911](https://github.com/airbytehq/airbyte/pull/28911) | Revert 3.17.2 and fix atm_fee property                                                                                                               |
->>>>>>> 4cf3a595
 | 3.17.2  | 2023-08-01 | [28911](https://github.com/airbytehq/airbyte/pull/28911) | Fix stream schemas, remove custom 403 error handling                                                                                                 |
 | 3.17.1  | 2023-08-01 | [28887](https://github.com/airbytehq/airbyte/pull/28887) | Fix `Invoices` schema                                                                                                                                |
 | 3.17.0  | 2023-07-28 | [26127](https://github.com/airbytehq/airbyte/pull/26127) | Add `Prices` stream                                                                                                                                  |
