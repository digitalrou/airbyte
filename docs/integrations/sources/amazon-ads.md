# Amazon Ads
This page contains the setup guide and reference information for the Amazon Ads source connector.

## Prerequisites

* Client ID
* Client Secret
* Refresh Token
* Region
* Start Date (Optional)
* Profile IDs (Optional)

## Setup guide
### Step 1: Set up Amazon Ads
Create an [Amazon user](https://www.amazon.com) with access to [Amazon Ads account](https://advertising.amazon.com).

<!-- env:oss -->
**For Airbyte Open Source:**
To use the [Amazon Ads API](https://advertising.amazon.com/API/docs/en-us), you must first complete the [onboarding process](https://advertising.amazon.com/API/docs/en-us/setting-up/overview). The onboarding process has several steps and may take several days to complete. After completing all steps you will have to get Amazon client application `Client ID`, `Client Secret` and `Refresh Token`.
<!-- /env:oss -->

### Step 2: Set up the Amazon Ads connector in Airbyte

<!-- env:cloud -->
**For Airbyte Cloud:**

1. [Log into your Airbyte Cloud](https://cloud.airbyte.com/workspaces) account.
2. In the left navigation bar, click **Sources**. In the top-right corner, click **+ new source**.
3. On the source setup page, select **Amazon Ads** from the Source type dropdown and enter a name for this connector.
4. Click `Authenticate your Amazon Ads account`.
5. Log in and Authorize to the Amazon account.
6. Select **Region** to pull data from **North America (NA)**, **Europe (EU)**, **Far East (FE)**. See [docs](https://advertising.amazon.com/API/docs/en-us/info/api-overview#api-endpoints) for more details.
7. **Start Date (Optional)** is used for generating reports starting from the specified start date. Should be in YYYY-MM-DD format and not more than 60 days in the past. If not specified today's date is used. The date is treated in the timezone of the processed profile.
8. **Profile IDs (Optional)** you want to fetch data for. See [docs](https://advertising.amazon.com/API/docs/en-us/concepts/authorization/profiles) for more details.
9. Click `Set up source`.
<!-- /env:cloud -->

<!-- env:oss -->
**For Airbyte Open Source:**

1. **Client ID** of your Amazon Ads developer application. See [onboarding process](https://advertising.amazon.com/API/docs/en-us/setting-up/overview) for more details.
2. **Client Secret** of your Amazon Ads developer application. See [onboarding process](https://advertising.amazon.com/API/docs/en-us/setting-up/overview) for more details.
3. **Refresh Token**. See [onboarding process](https://advertising.amazon.com/API/docs/en-us/setting-up/overview) for more details.
<!-- /env:oss -->

## Supported sync modes
The Amazon Ads source connector supports the following [sync modes](https://docs.airbyte.com/cloud/core-concepts/#connection-sync-mode):
 - Full Refresh
 - Incremental

## Supported Streams
This source is capable of syncing the following streams:

* [Profiles](https://advertising.amazon.com/API/docs/en-us/reference/2/profiles#/Profiles)
* [Portfolios](https://advertising.amazon.com/API/docs/en-us/reference/2/portfolios#/Portfolios%20extended)
* [Sponsored Brands Campaigns](https://advertising.amazon.com/API/docs/en-us/sponsored-brands/3-0/openapi#/Campaigns)
* [Sponsored Brands Ad groups](https://advertising.amazon.com/API/docs/en-us/sponsored-brands/3-0/openapi#/Ad%20groups)
* [Sponsored Brands Keywords](https://advertising.amazon.com/API/docs/en-us/sponsored-brands/3-0/openapi#/Keywords)
* [Sponsored Display Campaigns](https://advertising.amazon.com/API/docs/en-us/sponsored-display/3-0/openapi#/Campaigns)
* [Sponsored Display Ad groups](https://advertising.amazon.com/API/docs/en-us/sponsored-display/3-0/openapi#/Ad%20groups)
* [Sponsored Display Product Ads](https://advertising.amazon.com/API/docs/en-us/sponsored-display/3-0/openapi#/Product%20ads)
* [Sponsored Display Targetings](https://advertising.amazon.com/API/docs/en-us/sponsored-display/3-0/openapi#/Targeting)
* [Sponsored Display Creatives](https://advertising.amazon.com/API/docs/en-us/sponsored-display/3-0/openapi#/Creatives)
* [Sponsored Display Budget Rules](https://advertising.amazon.com/API/docs/en-us/sponsored-display/3-0/openapi/prod#/BudgetRules/GetSDBudgetRulesForAdvertiser)
* [Sponsored Products Campaigns](https://advertising.amazon.com/API/docs/en-us/sponsored-display/3-0/openapi#/Campaigns)
* [Sponsored Products Ad groups](https://advertising.amazon.com/API/docs/en-us/sponsored-products/2-0/openapi#/Ad%20groups)
* [Sponsored Products Keywords](https://advertising.amazon.com/API/docs/en-us/sponsored-products/2-0/openapi#/Keywords)
* [Sponsored Products Negative keywords](https://advertising.amazon.com/API/docs/en-us/sponsored-products/2-0/openapi#/Negative%20keywords)
* [Sponsored Products Campaign Negative keywords](https://advertising.amazon.com/API/docs/en-us/sponsored-products/2-0/openapi#/Negative%20keywords)
* [Sponsored Products Ads](https://advertising.amazon.com/API/docs/en-us/sponsored-products/2-0/openapi#/Product%20ads)
* [Sponsored Products Targetings](https://advertising.amazon.com/API/docs/en-us/sponsored-products/2-0/openapi#/Product%20targeting)
* [Brands Reports](https://advertising.amazon.com/API/docs/en-us/reference/sponsored-brands/2/reports)
* [Brand Video Reports](https://advertising.amazon.com/API/docs/en-us/reference/sponsored-brands/2/reports)
* [Display Reports](https://advertising.amazon.com/API/docs/en-us/sponsored-display/3-0/openapi#/Reports) (Contextual targeting only)
* [Products Reports](https://advertising.amazon.com/API/docs/en-us/sponsored-products/2-0/openapi#/Reports)
* [Attribution Reports](https://advertising.amazon.com/API/docs/en-us/amazon-attribution-prod-3p/#/)

## Connector-specific features and highlights

All the reports are generated relative to the target profile' timezone.

## Performance considerations

Information about expected report generation waiting time you may find [here](https://advertising.amazon.com/API/docs/en-us/get-started/developer-notes).

### Data type mapping

| Integration Type         | Airbyte Type |
|:-------------------------|:-------------|
| `string`                 | `string`     |
| `int`, `float`, `number` | `number`     |
| `date`                   | `date`       |
| `datetime`               | `datetime`   |
| `array`                  | `array`      |
| `object`                 | `object`     |

## CHANGELOG

| Version | Date       | Pull Request                                             | Subject                                                                                                         |
|:--------|:-----------|:---------------------------------------------------------|:----------------------------------------------------------------------------------------------------------------|
<<<<<<< HEAD
| 2.2.0   | 2023-06-09 | [25913](https://github.com/airbytehq/airbyte/pull/26203) | Add Stream `DisplayCreatives`                                                                                   |
=======
| 2.2.0   | 2023-07-05 | [27607](https://github.com/airbytehq/airbyte/pull/27607) | Add stream for sponsored brands v3 purchased product reports                                                    |
>>>>>>> ef24e7c9
| 2.1.0   | 2023-06-19 | [25412](https://github.com/airbytehq/airbyte/pull/25412) | Add sponsored_product_campaign_negative_keywords, sponsored_display_budget_rules streams                        |
| 2.0.0   | 2023-05-31 | [25874](https://github.com/airbytehq/airbyte/pull/25874) | Type `portfolioId` as integer                                                                                   |
| 1.1.0   | 2023-04-22 | [25412](https://github.com/airbytehq/airbyte/pull/25412) | Add missing reporting metrics                                                                                   |
| 1.0.6   | 2023-05-09 | [25913](https://github.com/airbytehq/airbyte/pull/25913) | Small schema fixes                                                                                              |
| 1.0.5   | 2023-05-08 | [25885](https://github.com/airbytehq/airbyte/pull/25885) | Improve error handling for attribution_report(s) streams                                                        |
| 1.0.4   | 2023-05-04 | [25792](https://github.com/airbytehq/airbyte/pull/25792) | Add availability strategy for basic streams (not including report streams)                                      |
| 1.0.3   | 2023-04-13 | [25146](https://github.com/airbytehq/airbyte/pull/25146) | Validate pk for reports when expected pk is not returned                                                        |
| 1.0.2   | 2023-02-03 | [22355](https://github.com/airbytehq/airbyte/pull/22355) | Migrate `products_report` stream to API v3                                                                      |
| 1.0.1   | 2022-11-01 | [18677](https://github.com/airbytehq/airbyte/pull/18677) | Add optional config report_record_types                                                                         |
| 1.0.0   | 2023-01-30 | [21677](https://github.com/airbytehq/airbyte/pull/21677) | Fix bug with non-unique primary keys in report streams. Add asins_keywords and asins_targets                    |
| 0.1.29  | 2023-01-27 | [22038](https://github.com/airbytehq/airbyte/pull/22038) | Set `AvailabilityStrategy` for streams explicitly to `None`                                                     |
| 0.1.28  | 2023-01-18 | [19491](https://github.com/airbytehq/airbyte/pull/19491) | Add option to customize look back window value                                                                  |
| 0.1.27  | 2023-01-05 | [21082](https://github.com/airbytehq/airbyte/pull/21082) | Fix bug with handling: "Report date is too far in the past." - partial revert of #20662                         |
| 0.1.26  | 2022-12-19 | [20662](https://github.com/airbytehq/airbyte/pull/20662) | Fix bug with handling: "Report date is too far in the past."                                                    |
| 0.1.25  | 2022-11-08 | [18985](https://github.com/airbytehq/airbyte/pull/18985) | Remove "report_wait_timeout", "report_generation_max_retries" from config                                       |
| 0.1.24  | 2022-10-19 | [17475](https://github.com/airbytehq/airbyte/pull/17475) | Add filters for state on brand, product and display campaigns                                                   |
| 0.1.23  | 2022-09-06 | [16342](https://github.com/airbytehq/airbyte/pull/16342) | Add attribution reports                                                                                         |
| 0.1.22  | 2022-09-28 | [17304](https://github.com/airbytehq/airbyte/pull/17304) | Migrate to per-stream state.                                                                                    |
| 0.1.21  | 2022-09-27 | [17202](https://github.com/airbytehq/airbyte/pull/17202) | Improved handling if known reporting errors                                                                     |
| 0.1.20  | 2022-09-08 | [16453](https://github.com/airbytehq/airbyte/pull/16453) | Increase `report_wait_timeout` 30 -> 60 minutes                                                                 |
| 0.1.19  | 2022-08-31 | [16191](https://github.com/airbytehq/airbyte/pull/16191) | Improved connector's input configuration validation                                                             |
| 0.1.18  | 2022-08-25 | [15951](https://github.com/airbytehq/airbyte/pull/15951) | Skip API error "Tactic T00020 is not supported for report API in marketplace A1C3SOZRARQ6R3."                   |
| 0.1.17  | 2022-08-24 | [15921](https://github.com/airbytehq/airbyte/pull/15921) | Skip API error "Report date is too far in the past."                                                            |
| 0.1.16  | 2022-08-23 | [15822](https://github.com/airbytehq/airbyte/pull/15822) | Set default value for 'region' if needed                                                                        |
| 0.1.15  | 2022-08-20 | [15816](https://github.com/airbytehq/airbyte/pull/15816) | Update STATE of incremental sync if no records                                                                  |
| 0.1.14  | 2022-08-15 | [15637](https://github.com/airbytehq/airbyte/pull/15637) | Generate slices by lazy evaluation                                                                              |
| 0.1.12  | 2022-08-09 | [15469](https://github.com/airbytehq/airbyte/pull/15469) | Define primary_key for all report streams                                                                       |
| 0.1.11  | 2022-07-28 | [15031](https://github.com/airbytehq/airbyte/pull/15031) | Improve report streams date-range generation                                                                    |
| 0.1.10  | 2022-07-26 | [15042](https://github.com/airbytehq/airbyte/pull/15042) | Update `additionalProperties` field to true from schemas                                                        |
| 0.1.9   | 2022-05-08 | [12541](https://github.com/airbytehq/airbyte/pull/12541) | Improve documentation for Beta                                                                                  |
| 0.1.8   | 2022-05-04 | [12482](https://github.com/airbytehq/airbyte/pull/12482) | Update input configuration copy                                                                                 |
| 0.1.7   | 2022-04-27 | [11730](https://github.com/airbytehq/airbyte/pull/11730) | Update fields in source-connectors specifications                                                               |
| 0.1.6   | 2022-04-20 | [11659](https://github.com/airbytehq/airbyte/pull/11659) | Add adId to products report                                                                                     |
| 0.1.5   | 2022-04-08 | [11430](https://github.com/airbytehq/airbyte/pull/11430) | Added support OAuth2.0                                                                                          |
| 0.1.4   | 2022-02-21 | [10513](https://github.com/airbytehq/airbyte/pull/10513) | Increasing REPORT_WAIT_TIMEOUT for supporting report generation which takes longer time                         |
| 0.1.3   | 2021-12-28 | [8388](https://github.com/airbytehq/airbyte/pull/8388)   | Add retry if recoverable error  occured for reporting stream processing                                         |
| 0.1.2   | 2021-10-01 | [6367](https://github.com/airbytehq/airbyte/pull/6461)   | Add option to pull data for different regions. Add option to choose profiles we want to pull data. Add lookback |
| 0.1.1   | 2021-09-22 | [6367](https://github.com/airbytehq/airbyte/pull/6367)   | Add seller and vendor filters to profiles stream                                                                |
| 0.1.0   | 2021-08-13 | [5023](https://github.com/airbytehq/airbyte/pull/5023)   | Initial version                                                                                                 |<|MERGE_RESOLUTION|>--- conflicted
+++ resolved
@@ -98,11 +98,8 @@
 
 | Version | Date       | Pull Request                                             | Subject                                                                                                         |
 |:--------|:-----------|:---------------------------------------------------------|:----------------------------------------------------------------------------------------------------------------|
-<<<<<<< HEAD
-| 2.2.0   | 2023-06-09 | [25913](https://github.com/airbytehq/airbyte/pull/26203) | Add Stream `DisplayCreatives`                                                                                   |
-=======
+| 2.3.0   | 2023-06-09 | [25913](https://github.com/airbytehq/airbyte/pull/26203) | Add Stream `DisplayCreatives`                                                                                   |
 | 2.2.0   | 2023-07-05 | [27607](https://github.com/airbytehq/airbyte/pull/27607) | Add stream for sponsored brands v3 purchased product reports                                                    |
->>>>>>> ef24e7c9
 | 2.1.0   | 2023-06-19 | [25412](https://github.com/airbytehq/airbyte/pull/25412) | Add sponsored_product_campaign_negative_keywords, sponsored_display_budget_rules streams                        |
 | 2.0.0   | 2023-05-31 | [25874](https://github.com/airbytehq/airbyte/pull/25874) | Type `portfolioId` as integer                                                                                   |
 | 1.1.0   | 2023-04-22 | [25412](https://github.com/airbytehq/airbyte/pull/25412) | Add missing reporting metrics                                                                                   |
