import React, { useState } from "react";
import { FormattedMessage } from "react-intl";
import { useLocation, useNavigate } from "react-router-dom";

import { LoadingPage, PageTitle } from "components";
import ConnectionBlock from "components/ConnectionBlock";
import { FormPageContent } from "components/ConnectorBlocks";
import CreateConnectionContent from "components/CreateConnectionContent";
import HeadTitle from "components/HeadTitle";
import StepsMenu from "components/StepsMenu";

import { useFormChangeTrackerService } from "hooks/services/FormChangeTracker";
import { useGetDestination } from "hooks/services/useDestinationHook";
import { useGetSource } from "hooks/services/useSourceHook";
import { useDestinationDefinition } from "services/connector/DestinationDefinitionService";
import { useSourceDefinition } from "services/connector/SourceDefinitionService";
import { ConnectorDocumentationWrapper } from "views/Connector/ConnectorDocumentationLayout";

import {
  DestinationDefinitionRead,
  DestinationRead,
  SourceDefinitionRead,
  SourceRead,
  WebBackendConnectionRead,
} from "../../../../core/request/AirbyteClient";
import { ConnectionCreateDestinationForm } from "./components/DestinationForm";
import ExistingEntityForm from "./components/ExistingEntityForm";
import { ConnectionCreateSourceForm } from "./components/SourceForm";

export enum StepsTypes {
  CREATE_ENTITY = "createEntity",
  CREATE_CONNECTOR = "createConnector",
  CREATE_CONNECTION = "createConnection",
}

export enum EntityStepsTypes {
  SOURCE = "source",
  DESTINATION = "destination",
  CONNECTION = "connection",
}

const hasSourceId = (state: unknown): state is { sourceId: string } => {
  return typeof state === "object" && state !== null && typeof (state as { sourceId?: string }).sourceId === "string";
};

const hasDestinationId = (state: unknown): state is { destinationId: string } => {
  return (
    typeof state === "object" &&
    state !== null &&
    typeof (state as { destinationId?: string }).destinationId === "string"
  );
};

function usePreloadData(): {
  sourceDefinition?: SourceDefinitionRead;
  destination?: DestinationRead;
  source?: SourceRead;
  destinationDefinition?: DestinationDefinitionRead;
} {
  const location = useLocation();

  const source = useGetSource(hasSourceId(location.state) ? location.state.sourceId : null);

  const sourceDefinition = useSourceDefinition(source?.sourceDefinitionId);

  const destination = useGetDestination(hasDestinationId(location.state) ? location.state.destinationId : null);
  const destinationDefinition = useDestinationDefinition(destination?.destinationDefinitionId);

  return { source, sourceDefinition, destination, destinationDefinition };
}

export const CreationFormPage: React.FC = () => {
<<<<<<< HEAD
  const location = useLocation();
  const navigate = useNavigate();
=======
  const { location, push } = useRouter();
  const { clearAllFormChanges } = useFormChangeTrackerService();
>>>>>>> dae056c5

  // TODO: Probably there is a better way to figure it out instead of just checking third elem
  const locationType = location.pathname.split("/")[3];

  const type: EntityStepsTypes =
    locationType === "connections"
      ? EntityStepsTypes.CONNECTION
      : locationType === "source"
      ? EntityStepsTypes.DESTINATION
      : EntityStepsTypes.SOURCE;

  const [currentStep, setCurrentStep] = useState(
    hasSourceId(location.state) && hasDestinationId(location.state)
      ? StepsTypes.CREATE_CONNECTION
      : hasSourceId(location.state) && !hasDestinationId(location.state)
      ? StepsTypes.CREATE_CONNECTOR
      : StepsTypes.CREATE_ENTITY
  );

  const [currentEntityStep, setCurrentEntityStep] = useState(
    hasSourceId(location.state) ? EntityStepsTypes.DESTINATION : EntityStepsTypes.SOURCE
  );

  const { destinationDefinition, sourceDefinition, source, destination } = usePreloadData();

  const onSelectExistingSource = (id: string) => {
<<<<<<< HEAD
    navigate("", {
=======
    clearAllFormChanges();
    push("", {
>>>>>>> dae056c5
      state: {
        ...(location.state as Record<string, unknown>),
        sourceId: id,
      },
    });
    setCurrentEntityStep(EntityStepsTypes.DESTINATION);
    setCurrentStep(StepsTypes.CREATE_CONNECTOR);
  };

  const onSelectExistingDestination = (id: string) => {
<<<<<<< HEAD
    navigate("", {
=======
    clearAllFormChanges();
    push("", {
>>>>>>> dae056c5
      state: {
        ...(location.state as Record<string, unknown>),
        destinationId: id,
      },
    });
    setCurrentEntityStep(EntityStepsTypes.CONNECTION);
    setCurrentStep(StepsTypes.CREATE_CONNECTION);
  };

  const renderStep = () => {
    if (currentStep === StepsTypes.CREATE_ENTITY || currentStep === StepsTypes.CREATE_CONNECTOR) {
      if (currentEntityStep === EntityStepsTypes.SOURCE) {
        return (
          <>
            {type === EntityStepsTypes.CONNECTION && (
              <ExistingEntityForm type="source" onSubmit={onSelectExistingSource} />
            )}

            <ConnectionCreateSourceForm
              afterSubmit={() => {
                if (type === "connection") {
                  setCurrentEntityStep(EntityStepsTypes.DESTINATION);
                  setCurrentStep(StepsTypes.CREATE_CONNECTOR);
                } else {
                  setCurrentEntityStep(EntityStepsTypes.CONNECTION);
                  setCurrentStep(StepsTypes.CREATE_CONNECTION);
                }
              }}
            />
          </>
        );
      } else if (currentEntityStep === EntityStepsTypes.DESTINATION) {
        return (
          <>
            {type === EntityStepsTypes.CONNECTION && (
              <ExistingEntityForm type="destination" onSubmit={onSelectExistingDestination} />
            )}
            <ConnectionCreateDestinationForm
              afterSubmit={() => {
                setCurrentEntityStep(EntityStepsTypes.CONNECTION);
                setCurrentStep(StepsTypes.CREATE_CONNECTION);
              }}
            />
          </>
        );
      }
    }

    const afterSubmitConnection = (connection: WebBackendConnectionRead) => {
      switch (type) {
        case EntityStepsTypes.DESTINATION:
          navigate(`../${source?.sourceId}`);
          break;
        case EntityStepsTypes.SOURCE:
          navigate(`../${destination?.destinationId}`);
          break;
        default:
          navigate(`../${connection.connectionId}`);
          break;
      }
    };

    if (!source || !destination) {
      console.error("unexpected state met");
      return <LoadingPage />;
    }

    return (
      <CreateConnectionContent
        source={source}
        destination={destination}
        afterSubmitConnection={afterSubmitConnection}
      />
    );
  };

  const steps =
    type === "connection"
      ? [
          {
            id: StepsTypes.CREATE_ENTITY,
            name: <FormattedMessage id="onboarding.createSource" />,
          },
          {
            id: StepsTypes.CREATE_CONNECTOR,
            name: <FormattedMessage id="onboarding.createDestination" />,
          },
          {
            id: StepsTypes.CREATE_CONNECTION,
            name: <FormattedMessage id="onboarding.setUpConnection" />,
          },
        ]
      : [
          {
            id: StepsTypes.CREATE_ENTITY,
            name:
              type === "destination" ? (
                <FormattedMessage id="onboarding.createDestination" />
              ) : (
                <FormattedMessage id="onboarding.createSource" />
              ),
          },
          {
            id: StepsTypes.CREATE_CONNECTION,
            name: <FormattedMessage id="onboarding.setUpConnection" />,
          },
        ];

  const titleId: string = (
    {
      [EntityStepsTypes.CONNECTION]: "connection.newConnectionTitle",
      [EntityStepsTypes.DESTINATION]: "destinations.newDestinationTitle",
      [EntityStepsTypes.SOURCE]: "sources.newSourceTitle",
    } as Record<EntityStepsTypes, string>
  )[type];

  return (
    <>
      <HeadTitle titles={[{ id: "connection.newConnectionTitle" }]} />
      <ConnectorDocumentationWrapper>
        <PageTitle
          title={<FormattedMessage id={titleId} />}
          middleComponent={<StepsMenu lightMode data={steps} activeStep={currentStep} />}
        />
        <FormPageContent big={currentStep === StepsTypes.CREATE_CONNECTION}>
          {currentStep !== StepsTypes.CREATE_CONNECTION && (!!source || !!destination) && (
            <ConnectionBlock
              itemFrom={source ? { name: source.name, icon: sourceDefinition?.icon } : undefined}
              itemTo={
                destination
                  ? {
                      name: destination.name,
                      icon: destinationDefinition?.icon,
                    }
                  : undefined
              }
            />
          )}
          {renderStep()}
        </FormPageContent>
      </ConnectorDocumentationWrapper>
    </>
  );
};<|MERGE_RESOLUTION|>--- conflicted
+++ resolved
@@ -70,13 +70,9 @@
 }
 
 export const CreationFormPage: React.FC = () => {
-<<<<<<< HEAD
   const location = useLocation();
   const navigate = useNavigate();
-=======
-  const { location, push } = useRouter();
   const { clearAllFormChanges } = useFormChangeTrackerService();
->>>>>>> dae056c5
 
   // TODO: Probably there is a better way to figure it out instead of just checking third elem
   const locationType = location.pathname.split("/")[3];
@@ -103,12 +99,8 @@
   const { destinationDefinition, sourceDefinition, source, destination } = usePreloadData();
 
   const onSelectExistingSource = (id: string) => {
-<<<<<<< HEAD
+    clearAllFormChanges();
     navigate("", {
-=======
-    clearAllFormChanges();
-    push("", {
->>>>>>> dae056c5
       state: {
         ...(location.state as Record<string, unknown>),
         sourceId: id,
@@ -119,12 +111,8 @@
   };
 
   const onSelectExistingDestination = (id: string) => {
-<<<<<<< HEAD
+    clearAllFormChanges();
     navigate("", {
-=======
-    clearAllFormChanges();
-    push("", {
->>>>>>> dae056c5
       state: {
         ...(location.state as Record<string, unknown>),
         destinationId: id,
