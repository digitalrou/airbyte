#
# Copyright (c) 2022 Airbyte, Inc., all rights reserved.
#

import itertools
from collections import ChainMap
<<<<<<< HEAD
from typing import Any, Iterable, List, Mapping, Optional, Union
=======
from typing import Any, Iterable, List, Mapping, Optional
>>>>>>> b4a2ffb2

from airbyte_cdk.models import SyncMode
from airbyte_cdk.sources.declarative.stream_slicers.stream_slicer import StreamSlicer


class CartesianProductStreamSlicer(StreamSlicer):
    """
    Stream slicers that iterates over the cartesian product of input stream slicers
    Given 2 stream slicers with the following slices:
    A: [{"i": 0}, {"i": 1}, {"i": 2}]
    B: [{"s": "hello"}, {"s": "world"}]
    the resulting stream slices are
    [
        {"i": 0, "s": "hello"},
        {"i": 0, "s": "world"},
        {"i": 1, "s": "hello"},
        {"i": 1, "s": "world"},
        {"i": 2, "s": "hello"},
        {"i": 2, "s": "world"},
    ]
    """

    def path(self) -> Optional[str]:
        pass

    def update_cursor(self, stream_slice: Mapping[str, Any], last_record: Optional[Mapping[str, Any]]):
        pass

    def request_params(self) -> Mapping[str, Any]:
        pass

    def request_headers(self) -> Mapping[str, Any]:
        pass

    def request_body_data(self) -> Optional[Union[Mapping, str]]:
        pass

    def request_body_json(self) -> Optional[Mapping]:
        pass

    def set_state(self, stream_state: Mapping[str, Any]):
        pass

    def get_stream_state(self) -> Optional[Mapping[str, Any]]:
        pass

    def __init__(self, stream_slicers: List[StreamSlicer]):
        """
        :param stream_slicers: Underlying stream slicers. The RequestOptions (e.g: Request headers, parameters, etc..) returned by this slicer are the combination of the RequestOptions of its input slicers. If there are conflicts e.g: two slicers define the same header or request param, the conflict is resolved by taking the value from the first slicer, where ordering is determined by the order in which slicers were input to this composite slicer.
        """
        self._stream_slicers = stream_slicers

    def update_cursor(self, stream_slice: Mapping[str, Any], last_record: Optional[Mapping[str, Any]] = None):
        for slicer in self._stream_slicers:
            slicer.update_cursor(stream_slice, last_record)

    def request_params(self) -> Mapping[str, Any]:
        return dict(ChainMap(*[s.request_params() for s in self._stream_slicers]))

    def request_headers(self) -> Mapping[str, Any]:
        return dict(ChainMap(*[s.request_headers() for s in self._stream_slicers]))

    def request_body_data(self) -> Mapping[str, Any]:
        return dict(ChainMap(*[s.request_body_data() for s in self._stream_slicers]))

    def request_body_json(self) -> Optional[Mapping]:
        return dict(ChainMap(*[s.request_body_json() for s in self._stream_slicers]))

    def request_kwargs(self) -> Mapping[str, Any]:
        # Never update kwargs
        return {}

    def get_stream_state(self) -> Mapping[str, Any]:
        return dict(ChainMap(*[slicer.get_stream_state() for slicer in self._stream_slicers]))

    def stream_slices(self, sync_mode: SyncMode, stream_state: Mapping[str, Any]) -> Iterable[Mapping[str, Any]]:
        sub_slices = (s.stream_slices(sync_mode, stream_state) for s in self._stream_slicers)
        return (ChainMap(*a) for a in itertools.product(*sub_slices))<|MERGE_RESOLUTION|>--- conflicted
+++ resolved
@@ -4,11 +4,7 @@
 
 import itertools
 from collections import ChainMap
-<<<<<<< HEAD
-from typing import Any, Iterable, List, Mapping, Optional, Union
-=======
 from typing import Any, Iterable, List, Mapping, Optional
->>>>>>> b4a2ffb2
 
 from airbyte_cdk.models import SyncMode
 from airbyte_cdk.sources.declarative.stream_slicers.stream_slicer import StreamSlicer
@@ -30,30 +26,6 @@
         {"i": 2, "s": "world"},
     ]
     """
-
-    def path(self) -> Optional[str]:
-        pass
-
-    def update_cursor(self, stream_slice: Mapping[str, Any], last_record: Optional[Mapping[str, Any]]):
-        pass
-
-    def request_params(self) -> Mapping[str, Any]:
-        pass
-
-    def request_headers(self) -> Mapping[str, Any]:
-        pass
-
-    def request_body_data(self) -> Optional[Union[Mapping, str]]:
-        pass
-
-    def request_body_json(self) -> Optional[Mapping]:
-        pass
-
-    def set_state(self, stream_state: Mapping[str, Any]):
-        pass
-
-    def get_stream_state(self) -> Optional[Mapping[str, Any]]:
-        pass
 
     def __init__(self, stream_slicers: List[StreamSlicer]):
         """
