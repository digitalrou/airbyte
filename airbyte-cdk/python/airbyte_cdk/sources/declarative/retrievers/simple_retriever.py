--- conflicted
+++ resolved
@@ -25,13 +25,8 @@
         requester: Requester,
         paginator: Paginator,
         record_selector: HttpSelector,
-<<<<<<< HEAD
         stream_slicer: Optional[StreamSlicer] = SingleSlice(),
         state: State = None,
-=======
-        stream_slicer: Optional[StreamSlicer] = SingleSlice,
-        state: Optional[State] = None,
->>>>>>> ca7b92ff
     ):
         self._name = name
         self._primary_key = primary_key
@@ -39,13 +34,7 @@
         self._requester = requester
         self._record_selector = record_selector
         super().__init__(self._requester.get_authenticator())
-<<<<<<< HEAD
-        self._iterator = stream_slicer
-        print(f"state: {state}")
-        print(f"statetype: {type(state)}")
-=======
         self._iterator: StreamSlicer = stream_slicer
->>>>>>> ca7b92ff
         self._state: State = (state or DictState()).deep_copy()
         self._last_response = None
         self._last_records = None
