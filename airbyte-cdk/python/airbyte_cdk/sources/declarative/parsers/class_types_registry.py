--- conflicted
+++ resolved
@@ -49,10 +49,7 @@
     "OffsetIncrement": OffsetIncrement,
     "RecordSelector": RecordSelector,
     "RemoveFields": RemoveFields,
-<<<<<<< HEAD
+    "SimpleRetriever": SimpleRetriever,
     "SubstreamSlicer": SubstreamSlicer,
-=======
-    "SimpleRetriever": SimpleRetriever,
->>>>>>> 9f80765a
     "TokenAuthenticator": TokenAuthenticator,
 }