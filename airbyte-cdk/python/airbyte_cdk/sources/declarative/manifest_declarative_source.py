--- conflicted
+++ resolved
@@ -136,16 +136,11 @@
         self._configure_logger_level(logger)
         yield from super().read(logger, config, catalog, state)
 
-<<<<<<< HEAD
     def get_slice_logger(self) -> SliceLogger:
         if self._emit_connector_builder_messages:
             return AlwaysLogSliceLogger()
         else:
             return super().get_slice_logger()
-=======
-    def should_log_slice_message(self, logger: logging.Logger) -> bool:
-        return self._emit_connector_builder_messages or super().should_log_slice_message(logger)
->>>>>>> 9b3c2f75
 
     def _configure_logger_level(self, logger: logging.Logger) -> None:
         """
