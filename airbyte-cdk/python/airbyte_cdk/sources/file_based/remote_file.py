#
# Copyright (c) 2023 Airbyte, Inc., all rights reserved.
#

from abc import ABC
from datetime import datetime
<<<<<<< HEAD
from enum import Enum
from typing import Mapping


class FileType(Enum):
    Avro = "avro"
    Csv = "csv"
    Jsonl = "jsonl"
    Parquet = "parquet"
=======
>>>>>>> 6b1c7656


class RemoteFile(ABC):
    """
    A file in a file-based stream.
    """

    def __init__(self, uri: str, last_modified: datetime, file_type: str):
        self.uri = uri
        self.last_modified = last_modified
        self.file_type = file_type

    @classmethod
    def from_file_partition(cls, file_partition: Mapping[str, str]):
        return RemoteFile(uri=file_partition["uri"],
                          last_modified=file_partition["last_modified"],
                          file_type=file_partition["file_type"])<|MERGE_RESOLUTION|>--- conflicted
+++ resolved
@@ -4,18 +4,7 @@
 
 from abc import ABC
 from datetime import datetime
-<<<<<<< HEAD
-from enum import Enum
-from typing import Mapping
-
-
-class FileType(Enum):
-    Avro = "avro"
-    Csv = "csv"
-    Jsonl = "jsonl"
-    Parquet = "parquet"
-=======
->>>>>>> 6b1c7656
+from typing import Any, Mapping
 
 
 class RemoteFile(ABC):
@@ -29,7 +18,7 @@
         self.file_type = file_type
 
     @classmethod
-    def from_file_partition(cls, file_partition: Mapping[str, str]):
+    def from_file_partition(cls, file_partition: Mapping[str, Any]):
         return RemoteFile(uri=file_partition["uri"],
                           last_modified=file_partition["last_modified"],
                           file_type=file_partition["file_type"])