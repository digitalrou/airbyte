#
# Copyright (c) 2023 Airbyte, Inc., all rights reserved.
#

from airbyte_cdk.sources.file_based.exceptions import ConfigValidationError, FileBasedSourceError, SchemaInferenceError
from unit_tests.sources.file_based.helpers import EmptySchemaParser, LowInferenceLimitDiscoveryPolicy
from unit_tests.sources.file_based.scenarios.scenario_builder import TestScenarioBuilder

single_csv_scenario = (
    TestScenarioBuilder()
    .set_name("single_csv_scenario")
    .set_config(
        {
            "streams": [
                {
                    "name": "stream1",
                    "file_type": "csv",
                    "globs": ["*"],
                    "validation_policy": "Emit Record",
                }
            ],
            "start_date": "2023-06-04T03:54:07.000000Z",
        }
    )
    .set_files(
        {
            "a.csv": {
                "contents": [
                    ("col1", "col2"),
                    ("val11", "val12"),
                    ("val21", "val22"),
                ],
                "last_modified": "2023-06-05T03:54:07.000Z",
            }
        }
    )
    .set_file_type("csv")
    .set_expected_spec(
        {
            "documentationUrl": "https://docs.airbyte.com/integrations/sources/in_memory_files",
            "connectionSpecification": {
                "title": "InMemorySpec",
                "description": "Used during spec; allows the developer to configure the cloud provider specific options\nthat are needed when users configure a file-based source.",
                "type": "object",
                "properties": {
                    "streams": {
                        "title": "The list of streams to sync",
                        "description": "Each instance of this configuration defines a <a href=\"https://docs.airbyte.com/cloud/core-concepts#stream\">stream</a>. Use this to define which files belong in the stream, their format, and how they should be parsed and validated. When sending data to warehouse destination such as Snowflake or BigQuery, each stream is a separate table.",
                        "order": 10,
                        "type": "array",
                        "items": {
                            "title": "FileBasedStreamConfig",
                            "type": "object",
                            "properties": {
                                "name": {
                                    "title": "Name",
                                    "description": "The name of the stream.",
                                    "type": "string"
                                },
                                "file_type": {
                                    "title": "File Type",
                                    "description": "The data file type that is being extracted for a stream.",
                                    "type": "string"
                                },
                                "globs": {
                                    "title": "Globs",
                                    "description": "The pattern used to specify which files should be selected from the file system. For more information on glob pattern matching look <a href=\"https://en.wikipedia.org/wiki/Glob_(programming)\">here</a>.",
                                    "type": "array",
                                    "items": {
                                        "type": "string"
                                    }
                                },
                                "validation_policy": {
                                    "title": "Validation Policy",
                                    "description": "The name of the validation policy that dictates sync behavior when a record does not adhere to the stream schema.",
                                    "default": "Emit Record",
                                    "enum": [
                                        "Emit Record",
                                        "Skip Record",
                                        "Wait for Discover",
                                    ],
                                },
                                "input_schema": {
                                    "title": "Input Schema",
                                    "description": "The schema that will be used to validate records extracted from the file. This will override the stream schema that is auto-detected from incoming files.",
                                    "type": "string"
                                },
                                "primary_key": {
                                    "title": "Primary Key",
                                    "description": "The column or columns (for a composite key) that serves as the unique identifier of a record.",
                                    "type": "string"
                                },
                                "days_to_sync_if_history_is_full": {
                                    "title": "Days To Sync If History Is Full",
                                    "description": "When the state history of the file store is full, syncs will only read files that were last modified in the provided day range.",
                                    "default": 3,
                                    "type": "integer"
                                },
                                "format": {
                                    "title": "Format",
                                    "description": "The configuration options that are used to alter how to read incoming files that deviate from the standard formatting.",
                                    "type": "object",
                                    "oneOf": [
                                        {
                                            "title": "Avro Format",
                                            "type": "object",
                                            "properties": {
                                                "filetype": {
                                                    "title": "Filetype",
                                                    "default": "avro",
                                                    "enum": [
                                                        "avro"
                                                    ],
                                                    "type": "string"
                                                },
                                                "double_as_string": {
                                                    "title": "Convert Double Fields to Strings",
                                                    "description": "Whether to convert double fields to strings. There is a loss of precision when converting decimals to floats, so this is recommended.",
                                                    "default": True,
                                                    "type": "boolean"
                                                }
                                            }
                                        },
                                        {
                                            "title": "CSV Format",
                                            "type": "object",
                                            "properties": {
                                                "filetype": {
                                                    "title": "Filetype",
                                                    "default": "csv",
                                                    "enum": [
                                                        "csv"
                                                    ],
                                                    "type": "string"
                                                },
                                                "delimiter": {
                                                    "title": "Delimiter",
                                                    "description": "The character delimiting individual cells in the CSV data. This may only be a 1-character string. For tab-delimited data enter '\\t'.",
                                                    "default": ",",
                                                    "type": "string"
                                                },
                                                "quote_char": {
                                                    "title": "Quote Character",
                                                    "description": "The character used for quoting CSV values. To disallow quoting, make this field blank.",
                                                    "default": "\"",
                                                    "type": "string"
                                                },
                                                "escape_char": {
                                                    "title": "Escape Character",
                                                    "description": "The character used for escaping special characters. To disallow escaping, leave this field blank.",
                                                    "type": "string"
                                                },
                                                "encoding": {
                                                    "title": "Encoding",
                                                    "description": "The character encoding of the CSV data. Leave blank to default to <strong>UTF8</strong>. See <a href=\"https://docs.python.org/3/library/codecs.html#standard-encodings\" target=\"_blank\">list of python encodings</a> for allowable options.",
                                                    "default": "utf8",
                                                    "type": "string"
                                                },
                                                "double_quote": {
                                                    "title": "Double Quote",
                                                    "description": "Whether two quotes in a quoted CSV value denote a single quote in the data.",
                                                    "default": True,
                                                    "type": "boolean"
                                                },
                                                "quoting_behavior": {
                                                    "title": "Quoting Behavior",
                                                    "description": "The quoting behavior determines when a value in a row should have quote marks added around it. For example, if Quote Non-numeric is specified, while reading, quotes are expected for row values that do not contain numbers. Or for Quote All, every row value will be expecting quotes.",
                                                    "default": "Quote Special Characters",
                                                    "enum": [
                                                        "Quote All",
                                                        "Quote Special Characters",
                                                        "Quote Non-numeric",
                                                        "Quote None"
                                                    ]
                                                },
                                                "null_values": {
                                                    "title": "Null Values",
                                                    "description": "A set of case-sensitive strings that should be interpreted as null values. For example, if the value 'NA' should be interpreted as null, enter 'NA' in this field.",
                                                    "default": [],
                                                    "type": "array",
                                                    "items": {
                                                        "type": "string"
                                                    },
<<<<<<< HEAD
                                                    {
                                                        "title": "CsvFormat",
                                                        "type": "object",
                                                        "properties": {
                                                            "filetype": {
                                                                "title": "Filetype",
                                                                "default": "csv",
                                                                "enum": [
                                                                    "csv"
                                                                ],
                                                                "type": "string"
                                                            },
                                                            "delimiter": {
                                                                "title": "Delimiter",
                                                                "description": "The character delimiting individual cells in the CSV data. This may only be a 1-character string. For tab-delimited data enter '\\t'.",
                                                                "default": ",",
                                                                "type": "string"
                                                            },
                                                            "quote_char": {
                                                                "title": "Quote Character",
                                                                "description": "The character used for quoting CSV values. To disallow quoting, make this field blank.",
                                                                "default": "\"",
                                                                "type": "string"
                                                            },
                                                            "escape_char": {
                                                                "title": "Escape Character",
                                                                "description": "The character used for escaping special characters. To disallow escaping, leave this field blank.",
                                                                "type": "string"
                                                            },
                                                            "encoding": {
                                                                "title": "Encoding",
                                                                "description": "The character encoding of the CSV data. Leave blank to default to <strong>UTF8</strong>. See <a href=\"https://docs.python.org/3/library/codecs.html#standard-encodings\" target=\"_blank\">list of python encodings</a> for allowable options.",
                                                                "default": "utf8",
                                                                "type": "string"
                                                            },
                                                            "double_quote": {
                                                                "title": "Double Quote",
                                                                "description": "Whether two quotes in a quoted CSV value denote a single quote in the data.",
                                                                "default": True,
                                                                "type": "boolean"
                                                            },
                                                            "quoting_behavior": {
                                                                "title": "Quoting Behavior",
                                                                "description": "The quoting behavior determines when a value in a row should have quote marks added around it. For example, if Quote Non-numeric is specified, while reading, quotes are expected for row values that do not contain numbers. Or for Quote All, every row value will be expecting quotes.",
                                                                "default": "Quote Special Characters",
                                                                "enum": [
                                                                    "Quote All",
                                                                    "Quote Special Characters",
                                                                    "Quote Non-numeric",
                                                                    "Quote None"
                                                                ]
                                                            },
                                                            "null_values": {
                                                                "title": "Null Values",
                                                                "description": "A set of case-sensitive strings that should be interpreted as null values. For example, if the value 'NA' should be interpreted as null, enter 'NA' in this field.",
                                                                "default": [],
                                                                "type": "array",
                                                                "items": {
                                                                    "type": "string"
                                                                },
                                                                "uniqueItems": True
                                                            },
                                                            "skip_rows_before_header": {
                                                                "title": "Skip Rows Before Header",
                                                                "description": "The number of rows to skip before the header row. For example, if the header row is on the 3rd row, enter 2 in this field.",
                                                                "default": 0,
                                                                "type": "integer"
                                                            },
                                                            "skip_rows_after_header": {
                                                                "title": "Skip Rows After Header",
                                                                "description": "The number of rows to skip after the header row.",
                                                                "default": 0,
                                                                "type": "integer"
                                                            },
                                                            "autogenerate_column_names": {
                                                                "title": "Autogenerate Column Names",
                                                                "description": "Whether to autogenerate column names if column_names is empty. If true, column names will be of the form \u201cf0\u201d, \u201cf1\u201d\u2026 If false, column names will be read from the first CSV row after skip_rows_before_header.",
                                                                "default": False,
                                                                "type": "boolean"
                                                            },
                                                            "true_values": {
                                                                "title": "True Values",
                                                                "description": "A set of case-sensitive strings that should be interpreted as true values.",
                                                                "default": [
                                                                    "y",
                                                                    "yes",
                                                                    "t",
                                                                    "true",
                                                                    "on",
                                                                    "1"
                                                                ],
                                                                "type": "array",
                                                                "items": {
                                                                    "type": "string"
                                                                },
                                                                "uniqueItems": True
                                                            },
                                                            "false_values": {
                                                                "title": "False Values",
                                                                "description": "A set of case-sensitive strings that should be interpreted as false values.",
                                                                "default": [
                                                                    "n",
                                                                    "no",
                                                                    "f",
                                                                    "false",
                                                                    "off",
                                                                    "0"
                                                                ],
                                                                "type": "array",
                                                                "items": {
                                                                    "type": "string"
                                                                },
                                                                "uniqueItems": True
                                                            },
                                                            "infer_datatypes": {
                                                                "default": False,
                                                                "description": "Whether to autogenerate the schema based the file content.",
                                                                "title": "Infer Datatypes",
                                                                "type": "boolean"
                                                            },
                                                            "infer_datatypes_legacy": {
                                                                "default": False,
                                                                "description": "Whether to autogenerate the schema based the file content. This inference does not support list and objects.",
                                                                "title": "Infer Datatypes (legacy)",
                                                                "type": "boolean"
                                                            },
                                                        }
=======
                                                    "uniqueItems": True
                                                },
                                                "skip_rows_before_header": {
                                                    "title": "Skip Rows Before Header",
                                                    "description": "The number of rows to skip before the header row. For example, if the header row is on the 3rd row, enter 2 in this field.",
                                                    "default": 0,
                                                    "type": "integer"
                                                },
                                                "skip_rows_after_header": {
                                                    "title": "Skip Rows After Header",
                                                    "description": "The number of rows to skip after the header row.",
                                                    "default": 0,
                                                    "type": "integer"
                                                },
                                                "autogenerate_column_names": {
                                                    "title": "Autogenerate Column Names",
                                                    "description": "Whether to autogenerate column names if column_names is empty. If true, column names will be of the form \u201cf0\u201d, \u201cf1\u201d\u2026 If false, column names will be read from the first CSV row after skip_rows_before_header.",
                                                    "default": False,
                                                    "type": "boolean"
                                                },
                                                "true_values": {
                                                    "title": "True Values",
                                                    "description": "A set of case-sensitive strings that should be interpreted as true values.",
                                                    "default": [
                                                        "y",
                                                        "yes",
                                                        "t",
                                                        "true",
                                                        "on",
                                                        "1"
                                                    ],
                                                    "type": "array",
                                                    "items": {
                                                        "type": "string"
>>>>>>> 128808a7
                                                    },
                                                    "uniqueItems": True
                                                },
                                                "false_values": {
                                                    "title": "False Values",
                                                    "description": "A set of case-sensitive strings that should be interpreted as false values.",
                                                    "default": [
                                                        "n",
                                                        "no",
                                                        "f",
                                                        "false",
                                                        "off",
                                                        "0"
                                                    ],
                                                    "type": "array",
                                                    "items": {
                                                        "type": "string"
                                                    },
                                                    "uniqueItems": True
                                                }
                                            }
                                        },
                                        {
                                            "title": "Jsonl Format",
                                            "type": "object",
                                            "properties": {
                                                "filetype": {
                                                    "title": "Filetype",
                                                    "default": "jsonl",
                                                    "enum": [
                                                        "jsonl"
                                                    ],
                                                    "type": "string"
                                                }
                                            }
                                        },
                                        {
                                            "title": "Parquet Format",
                                            "type": "object",
                                            "properties": {
                                                "filetype": {
                                                    "title": "Filetype",
                                                    "default": "parquet",
                                                    "enum": [
                                                        "parquet"
                                                    ],
                                                    "type": "string"
                                                },
                                                "decimal_as_float": {
                                                    "title": "Convert Decimal Fields to Floats",
                                                    "description": "Whether to convert decimal fields to floats. There is a loss of precision when converting decimals to floats, so this is not recommended.",
                                                    "default": False,
                                                    "type": "boolean"
                                                }
                                            }
                                        }
                                    ]
                                },
                                "schemaless": {
                                    "title": "Schemaless",
                                    "description": "When enabled, syncs will not validate or structure records against the stream's schema.",
                                    "default": False,
                                    "type": "boolean"
                                }
                            },
                            "required": [
                                "name",
                                "file_type"
                            ]
                        }
                    },
                    "start_date": {
                        "title": "Start Date",
                        "description": "UTC date and time in the format 2017-01-25T00:00:00.000000Z. Any file modified before this date will not be replicated.",
                        "examples": [
                            "2021-01-01T00:00:00.000000Z"
                        ],
                        "format": "date-time",
                        "pattern": "^[0-9]{4}-[0-9]{2}-[0-9]{2}T[0-9]{2}:[0-9]{2}:[0-9]{2}.[0-9]{6}Z$",
                        "pattern_descriptor": "YYYY-MM-DDTHH:mm:ss.SSSSSSZ",
                        "order": 1,
                        "type": "string"
                    }
                },
                "required": [
                    "streams"
                ]
            }
        }
    )
    .set_expected_catalog(
        {
            "streams": [
                {
                    "default_cursor_field": ["_ab_source_file_last_modified"],
                    "json_schema": {
                        "type": "object",
                        "properties": {
                            "col1": {"type": ["null", "string"]},
                            "col2": {"type": ["null", "string"]},
                            "_ab_source_file_last_modified": {"type": "string"},
                            "_ab_source_file_url": {"type": "string"},
                        },
                    },
                    "name": "stream1",
                    "source_defined_cursor": True,
                    "supported_sync_modes": ["full_refresh", "incremental"],
                }
            ]
        }
    )
    .set_expected_records(
        [
            {
                "data": {
                    "col1": "val11",
                    "col2": "val12",
                    "_ab_source_file_last_modified": "2023-06-05T03:54:07.000000Z",
                    "_ab_source_file_url": "a.csv",
                },
                "stream": "stream1",
            },
            {
                "data": {
                    "col1": "val21",
                    "col2": "val22",
                    "_ab_source_file_last_modified": "2023-06-05T03:54:07.000000Z",
                    "_ab_source_file_url": "a.csv",
                },
                "stream": "stream1",
            },
        ]
    )
).build()

multi_csv_scenario = (
    TestScenarioBuilder()
    .set_name("multi_csv_stream")
    .set_config(
        {
            "streams": [
                {
                    "name": "stream1",
                    "file_type": "csv",
                    "globs": ["*"],
                    "validation_policy": "Emit Record",
                }
            ]
        }
    )
    .set_files(
        {
            "a.csv": {
                "contents": [
                    ("col1", "col2"),
                    ("val11a", "val12a"),
                    ("val21a", "val22a"),
                ],
                "last_modified": "2023-06-05T03:54:07.000Z",
            },
            "b.csv": {
                "contents": [
                    ("col1", "col2", "col3"),
                    ("val11b", "val12b", "val13b"),
                    ("val21b", "val22b", "val23b"),
                ],
                "last_modified": "2023-06-05T03:54:07.000Z",
            },
        }
    )
    .set_file_type("csv")
    .set_expected_catalog(
        {
            "streams": [
                {
                    "default_cursor_field": ["_ab_source_file_last_modified"],
                    "json_schema": {
                        "type": "object",
                        "properties": {
                            "col1": {"type": ["null", "string"]},
                            "col2": {"type": ["null", "string"]},
                            "col3": {"type": ["null", "string"]},
                            "_ab_source_file_last_modified": {"type": "string"},
                            "_ab_source_file_url": {"type": "string"},
                        },
                    },
                    "name": "stream1",
                    "source_defined_cursor": True,
                    "supported_sync_modes": ["full_refresh", "incremental"],
                }
            ]
        }
    )
    .set_expected_records(
        [
            {
                "data": {
                    "col1": "val11a",
                    "col2": "val12a",
                    "_ab_source_file_last_modified": "2023-06-05T03:54:07.000000Z",
                    "_ab_source_file_url": "a.csv",
                },
                "stream": "stream1",
            },
            {
                "data": {
                    "col1": "val21a",
                    "col2": "val22a",
                    "_ab_source_file_last_modified": "2023-06-05T03:54:07.000000Z",
                    "_ab_source_file_url": "a.csv",
                },
                "stream": "stream1",
            },
            {
                "data": {
                    "col1": "val11b",
                    "col2": "val12b",
                    "col3": "val13b",
                    "_ab_source_file_last_modified": "2023-06-05T03:54:07.000000Z",
                    "_ab_source_file_url": "b.csv",
                },
                "stream": "stream1",
            },
            {
                "data": {
                    "col1": "val21b",
                    "col2": "val22b",
                    "col3": "val23b",
                    "_ab_source_file_last_modified": "2023-06-05T03:54:07.000000Z",
                    "_ab_source_file_url": "b.csv",
                },
                "stream": "stream1",
            },
        ]
    )
).build()

multi_csv_stream_n_file_exceeds_limit_for_inference = (
    TestScenarioBuilder()
    .set_name("multi_csv_stream_n_file_exceeds_limit_for_inference")
    .set_config(
        {
            "streams": [
                {
                    "name": "stream1",
                    "file_type": "csv",
                    "globs": ["*"],
                    "validation_policy": "Emit Record",
                }
            ]
        }
    )
    .set_files(
        {
            "a.csv": {
                "contents": [
                    ("col1", "col2"),
                    ("val11a", "val12a"),
                    ("val21a", "val22a"),
                ],
                "last_modified": "2023-06-05T03:54:07.000Z",
            },
            "b.csv": {
                "contents": [
                    ("col1", "col2", "col3"),
                    ("val11b", "val12b", "val13b"),
                    ("val21b", "val22b", "val23b"),
                ],
                "last_modified": "2023-06-05T03:54:07.000Z",
            },
        }
    )
    .set_file_type("csv")
    .set_expected_catalog(
        {
            "streams": [
                {
                    "default_cursor_field": ["_ab_source_file_last_modified"],
                    "json_schema": {
                        "type": "object",
                        "properties": {
                            "col1": {"type": ["null", "string"]},
                            "col2": {"type": ["null", "string"]},
                            "_ab_source_file_last_modified": {"type": "string"},
                            "_ab_source_file_url": {"type": "string"},
                        },
                    },
                    "name": "stream1",
                    "source_defined_cursor": True,
                    "supported_sync_modes": ["full_refresh", "incremental"],
                }
            ]
        }
    )
    .set_expected_records(
        [
            {
                "data": {
                    "col1": "val11a",
                    "col2": "val12a",
                    "_ab_source_file_last_modified": "2023-06-05T03:54:07.000000Z",
                    "_ab_source_file_url": "a.csv",
                },
                "stream": "stream1",
            },
            {
                "data": {
                    "col1": "val21a",
                    "col2": "val22a",
                    "_ab_source_file_last_modified": "2023-06-05T03:54:07.000000Z",
                    "_ab_source_file_url": "a.csv",
                },
                "stream": "stream1",
            },
            {
                "data": {
                    "col1": "val11b",
                    "col2": "val12b",
                    "col3": "val13b",
                    "_ab_source_file_last_modified": "2023-06-05T03:54:07.000000Z",
                    "_ab_source_file_url": "b.csv",
                },
                "stream": "stream1",
            },
            {
                "data": {
                    "col1": "val21b",
                    "col2": "val22b",
                    "col3": "val23b",
                    "_ab_source_file_last_modified": "2023-06-05T03:54:07.000000Z",
                    "_ab_source_file_url": "b.csv",
                },
                "stream": "stream1",
            },
        ]
    )
    .set_discovery_policy(LowInferenceLimitDiscoveryPolicy())
).build()

invalid_csv_scenario = (
    TestScenarioBuilder()
    .set_name("invalid_csv_scenario")
    .set_config(
        {
            "streams": [
                {
                    "name": "stream1",
                    "file_type": "csv",
                    "globs": ["*"],
                    "validation_policy": "Emit Record",
                }
            ]
        }
    )
    .set_files(
        {
            "a.csv": {
                "contents": [
                    ("col1",),
                    ("val11", "val12"),
                    ("val21", "val22"),
                ],
                "last_modified": "2023-06-05T03:54:07.000Z",
            }
        }
    )
    .set_file_type("csv")
    .set_expected_catalog(
        {
            "streams": [
                {
                    "default_cursor_field": ["_ab_source_file_last_modified"],
                    "json_schema": {
                        "type": "object",
                        "properties": {
                            "col1": {"type": ["null", "string"]},
                            "col2": {"type": ["null", "string"]},
                            "_ab_source_file_last_modified": {"type": "string"},
                            "_ab_source_file_url": {"type": "string"},
                        },
                    },
                    "name": "stream1",
                    "source_defined_cursor": True,
                    "supported_sync_modes": ["full_refresh", "incremental"],
                }
            ]
        }
    )
    .set_expected_records([])
    .set_expected_discover_error(SchemaInferenceError, FileBasedSourceError.SCHEMA_INFERENCE_ERROR.value)
    .set_expected_logs(
        {
            "read": [
                {
                    "level": "ERROR",
                    "message": f"{FileBasedSourceError.ERROR_PARSING_RECORD.value} stream=stream1 file=a.csv line_no=1 n_skipped=0",
                },
            ]
        }
    )
).build()

csv_single_stream_scenario = (
    TestScenarioBuilder()
    .set_name("csv_single_stream_scenario")
    .set_config(
        {
            "streams": [
                {
                    "name": "stream1",
                    "file_type": "csv",
                    "globs": ["*.csv"],
                    "validation_policy": "Emit Record",
                }
            ]
        }
    )
    .set_files(
        {
            "a.csv": {
                "contents": [
                    ("col1", "col2"),
                    ("val11a", "val12a"),
                    ("val21a", "val22a"),
                ],
                "last_modified": "2023-06-05T03:54:07.000Z",
            },
            "b.jsonl": {
                "contents": [
                    {"col1": "val11b", "col2": "val12b", "col3": "val13b"},
                    {"col1": "val12b", "col2": "val22b", "col3": "val23b"},
                ],
                "last_modified": "2023-06-05T03:54:07.000Z",
            },
        }
    )
    .set_file_type("csv")
    .set_expected_catalog(
        {
            "streams": [
                {
                    "json_schema": {
                        "type": "object",
                        "properties": {
                            "col1": {"type": ["null", "string"]},
                            "col2": {"type": ["null", "string"]},
                            "_ab_source_file_last_modified": {"type": "string"},
                            "_ab_source_file_url": {"type": "string"},
                        },
                    },
                    "name": "stream1",
                    "supported_sync_modes": ["full_refresh", "incremental"],
                    "source_defined_cursor": True,
                    "default_cursor_field": ["_ab_source_file_last_modified"],
                }
            ]
        }
    )
    .set_expected_records(
        [
            {
                "data": {
                    "col1": "val11a",
                    "col2": "val12a",
                    "_ab_source_file_last_modified": "2023-06-05T03:54:07.000000Z",
                    "_ab_source_file_url": "a.csv",
                },
                "stream": "stream1",
            },
            {
                "data": {
                    "col1": "val21a",
                    "col2": "val22a",
                    "_ab_source_file_last_modified": "2023-06-05T03:54:07.000000Z",
                    "_ab_source_file_url": "a.csv",
                },
                "stream": "stream1",
            },
        ]
    )
).build()

csv_multi_stream_scenario = (
    TestScenarioBuilder()
    .set_name("csv_multi_stream")
    .set_config(
        {
            "streams": [
                {
                    "name": "stream1",
                    "file_type": "csv",
                    "globs": ["*.csv"],
                    "validation_policy": "Emit Record",
                },
                {
                    "name": "stream2",
                    "file_type": "csv",
                    "globs": ["b.csv"],
                    "validation_policy": "Emit Record",
                },
            ]
        }
    )
    .set_files(
        {
            "a.csv": {
                "contents": [
                    ("col1", "col2"),
                    ("val11a", "val12a"),
                    ("val21a", "val22a"),
                ],
                "last_modified": "2023-06-05T03:54:07.000Z",
            },
            "b.csv": {
                "contents": [
                    ("col3",),
                    ("val13b",),
                    ("val23b",),
                ],
                "last_modified": "2023-06-05T03:54:07.000Z",
            },
        }
    )
    .set_file_type("csv")
    .set_expected_catalog(
        {
            "streams": [
                {
                    "json_schema": {
                        "type": "object",
                        "properties": {
                            "col1": {"type": ["null", "string"]},
                            "col2": {"type": ["null", "string"]},
                            "col3": {"type": ["null", "string"]},
                            "_ab_source_file_last_modified": {"type": "string"},
                            "_ab_source_file_url": {"type": "string"},
                        },
                    },
                    "name": "stream1",
                    "supported_sync_modes": ["full_refresh", "incremental"],
                    "source_defined_cursor": True,
                    "default_cursor_field": ["_ab_source_file_last_modified"],
                },
                {
                    "json_schema": {
                        "type": "object",
                        "properties": {
                            "col3": {"type": ["null", "string"]},
                            "_ab_source_file_last_modified": {"type": "string"},
                            "_ab_source_file_url": {"type": "string"},
                        },
                    },
                    "name": "stream2",
                    "source_defined_cursor": True,
                    "default_cursor_field": ["_ab_source_file_last_modified"],
                    "supported_sync_modes": ["full_refresh", "incremental"],
                },
            ]
        }
    )
    .set_expected_records(
        [
            {
                "data": {
                    "col1": "val11a",
                    "col2": "val12a",
                    "_ab_source_file_last_modified": "2023-06-05T03:54:07.000000Z",
                    "_ab_source_file_url": "a.csv",
                },
                "stream": "stream1",
            },
            {
                "data": {
                    "col1": "val21a",
                    "col2": "val22a",
                    "_ab_source_file_last_modified": "2023-06-05T03:54:07.000000Z",
                    "_ab_source_file_url": "a.csv",
                },
                "stream": "stream1",
            },
            {
                "data": {"col3": "val13b", "_ab_source_file_last_modified": "2023-06-05T03:54:07.000000Z", "_ab_source_file_url": "b.csv"},
                "stream": "stream1",
            },
            {
                "data": {"col3": "val23b", "_ab_source_file_last_modified": "2023-06-05T03:54:07.000000Z", "_ab_source_file_url": "b.csv"},
                "stream": "stream1",
            },
            {
                "data": {"col3": "val13b", "_ab_source_file_last_modified": "2023-06-05T03:54:07.000000Z", "_ab_source_file_url": "b.csv"},
                "stream": "stream2",
            },
            {
                "data": {"col3": "val23b", "_ab_source_file_last_modified": "2023-06-05T03:54:07.000000Z", "_ab_source_file_url": "b.csv"},
                "stream": "stream2",
            },
        ]
    )
).build()


csv_custom_format_scenario = (
    TestScenarioBuilder()
    .set_name("csv_custom_format")
    .set_config(
        {
            "streams": [
                {
                    "name": "stream1",
                    "file_type": "csv",
                    "globs": ["*"],
                    "validation_policy": "Emit Record",
                    "format": {
                        "filetype": "csv",
                        "delimiter": "#",
                        "quote_char": "|",
                        "escape_char": "!",
                        "double_quote": True,
                        "quoting_behavior": "Quote Special Characters",
                    },
                }
            ]
        }
    )
    .set_files(
        {
            "a.csv": {
                "contents": [
                    ("col1", "col2", "col3"),
                    ("val11", "val12", "val |13|"),
                    ("val21", "val22", "val23"),
                    ("val,31", "val |,32|", "val, !!!! 33"),
                ],
                "last_modified": "2023-06-05T03:54:07.000Z",
            }
        }
    )
    .set_file_type("csv")
    .set_expected_catalog(
        {
            "streams": [
                {
                    "json_schema": {
                        "type": "object",
                        "properties": {
                            "col1": {
                                "type": ["null", "string"],
                            },
                            "col2": {
                                "type": ["null", "string"],
                            },
                            "col3": {
                                "type": ["null", "string"],
                            },
                            "_ab_source_file_last_modified": {"type": "string"},
                            "_ab_source_file_url": {"type": "string"},
                        },
                    },
                    "name": "stream1",
                    "source_defined_cursor": True,
                    "default_cursor_field": ["_ab_source_file_last_modified"],
                    "supported_sync_modes": ["full_refresh", "incremental"],
                }
            ]
        }
    )
    .set_expected_records(
        [
            {
                "data": {
                    "col1": "val11",
                    "col2": "val12",
                    "col3": "val |13|",
                    "_ab_source_file_last_modified": "2023-06-05T03:54:07.000000Z",
                    "_ab_source_file_url": "a.csv",
                },
                "stream": "stream1",
            },
            {
                "data": {
                    "col1": "val21",
                    "col2": "val22",
                    "col3": "val23",
                    "_ab_source_file_last_modified": "2023-06-05T03:54:07.000000Z",
                    "_ab_source_file_url": "a.csv",
                },
                "stream": "stream1",
            },
            {
                "data": {
                    "col1": "val,31",
                    "col2": "val |,32|",
                    "col3": "val, !! 33",
                    "_ab_source_file_last_modified": "2023-06-05T03:54:07.000000Z",
                    "_ab_source_file_url": "a.csv",
                },
                "stream": "stream1",
            },
        ]
    )
    .set_file_write_options(
        {
            "delimiter": "#",
            "quotechar": "|",
        }
    )
).build()


multi_stream_custom_format = (
    TestScenarioBuilder()
    .set_name("multi_stream_custom_format_scenario")
    .set_config(
        {
            "streams": [
                {
                    "name": "stream1",
                    "file_type": "csv",
                    "globs": ["*.csv"],
                    "validation_policy": "Emit Record",
                    "format": {
                        "filetype": "csv",
                        "delimiter": "#",
                        "escape_char": "!",
                        "double_quote": True,
                        "newlines_in_values": False
                    },
                },
                {
                    "name": "stream2",
                    "file_type": "csv",
                    "globs": ["b.csv"],
                    "validation_policy": "Emit Record",
                    "format": {
                        "filetype": "csv",
                        "delimiter": "#",
                        "escape_char": "@",
                        "double_quote": True,
                        "newlines_in_values": False,
                        "quoting_behavior": "Quote All",
                    },
                },
            ]
        }
    )
    .set_files(
        {
            "a.csv": {
                "contents": [
                    ("col1", "col2"),
                    ("val11a", "val !! 12a"),
                    ("val !! 21a", "val22a"),
                ],
                "last_modified": "2023-06-05T03:54:07.000Z",
            },
            "b.csv": {
                "contents": [
                    ("col3",),
                    ("val @@@@ 13b",),
                    ("val23b",),
                ],
                "last_modified": "2023-06-05T03:54:07.000Z",
            },
        }
    )
    .set_file_type("csv")
    .set_expected_catalog(
        {
            "streams": [
                {
                    "json_schema": {
                        "type": "object",
                        "properties": {
                            "col1": {
                                "type": ["null", "string"],
                            },
                            "col2": {
                                "type": ["null", "string"],
                            },
                            "col3": {
                                "type": ["null", "string"],
                            },
                            "_ab_source_file_last_modified": {"type": "string"},
                            "_ab_source_file_url": {"type": "string"},
                        },
                    },
                    "name": "stream1",
                    "supported_sync_modes": ["full_refresh", "incremental"],
                    "source_defined_cursor": True,
                    "default_cursor_field": ["_ab_source_file_last_modified"],
                },
                {
                    "json_schema": {
                        "type": "object",
                        "properties": {
                            "col3": {
                                "type": ["null", "string"],
                            },
                            "_ab_source_file_last_modified": {"type": "string"},
                            "_ab_source_file_url": {"type": "string"},
                        },
                    },
                    "name": "stream2",
                    "source_defined_cursor": True,
                    "default_cursor_field": ["_ab_source_file_last_modified"],
                    "supported_sync_modes": ["full_refresh", "incremental"],
                },
            ]
        }
    )
    .set_expected_records(
        [
            {
                "data": {
                    "col1": "val11a",
                    "col2": "val ! 12a",
                    "_ab_source_file_last_modified": "2023-06-05T03:54:07.000000Z",
                    "_ab_source_file_url": "a.csv",
                },
                "stream": "stream1",
            },
            {
                "data": {
                    "col1": "val ! 21a",
                    "col2": "val22a",
                    "_ab_source_file_last_modified": "2023-06-05T03:54:07.000000Z",
                    "_ab_source_file_url": "a.csv",
                },
                "stream": "stream1",
            },
            {
                "data": {"col3": "val @@@@ 13b", "_ab_source_file_last_modified": "2023-06-05T03:54:07.000000Z", "_ab_source_file_url": "b.csv"},
                "stream": "stream1",
            },
            {
                "data": {"col3": "val23b", "_ab_source_file_last_modified": "2023-06-05T03:54:07.000000Z", "_ab_source_file_url": "b.csv"},
                "stream": "stream1",
            },
            {
                "data": {"col3": "val @@ 13b", "_ab_source_file_last_modified": "2023-06-05T03:54:07.000000Z", "_ab_source_file_url": "b.csv"},
                "stream": "stream2",
            },
            {
                "data": {"col3": "val23b", "_ab_source_file_last_modified": "2023-06-05T03:54:07.000000Z", "_ab_source_file_url": "b.csv"},
                "stream": "stream2",
            },
        ]
    )
    .set_file_write_options(
        {
            "delimiter": "#",
        }
    )
).build()


empty_schema_inference_scenario = (
    TestScenarioBuilder()
    .set_name("empty_schema_inference_scenario")
    .set_config(
        {
            "streams": [
                {
                    "name": "stream1",
                    "file_type": "csv",
                    "globs": ["*"],
                    "validation_policy": "Emit Record",
                }
            ]
        }
    )
    .set_files(
        {
            "a.csv": {
                "contents": [
                    ("col1", "col2"),
                    ("val11", "val12"),
                    ("val21", "val22"),
                ],
                "last_modified": "2023-06-05T03:54:07.000Z",
            }
        }
    )
    .set_file_type("csv")
    .set_expected_catalog(
        {
            "streams": [
                {
                    "default_cursor_field": ["_ab_source_file_last_modified"],
                    "json_schema": {
                        "type": "object",
                        "properties": {
                            "col1": {"type": ["null", "string"]},
                            "col2": {"type": ["null", "string"]},
                            "_ab_source_file_last_modified": {"type": "string"},
                            "_ab_source_file_url": {"type": "string"},
                        },
                    },
                    "name": "stream1",
                    "source_defined_cursor": True,
                    "supported_sync_modes": ["full_refresh", "incremental"],
                }
            ]
        }
    )
    .set_parsers({"csv": EmptySchemaParser()})
    .set_expected_discover_error(SchemaInferenceError, FileBasedSourceError.SCHEMA_INFERENCE_ERROR.value)
    .set_expected_records(
        [
            {
                "data": {
                    "col1": "val11",
                    "col2": "val12",
                    "_ab_source_file_last_modified": "2023-06-05T03:54:07.000000Z",
                    "_ab_source_file_url": "a.csv",
                },
                "stream": "stream1",
            },
            {
                "data": {
                    "col1": "val21",
                    "col2": "val22",
                    "_ab_source_file_last_modified": "2023-06-05T03:54:07.000000Z",
                    "_ab_source_file_url": "a.csv",
                },
                "stream": "stream1",
            },
        ]
    )
).build()


schemaless_csv_scenario = (
    TestScenarioBuilder()
    .set_name("schemaless_csv_scenario")
    .set_config(
        {
            "streams": [
                {
                    "name": "stream1",
                    "file_type": "csv",
                    "globs": ["*"],
                    "validation_policy": "Skip Record",
                    "schemaless": True,
                }
            ]
        }
    )
    .set_files(
        {
            "a.csv": {
                "contents": [
                    ("col1", "col2"),
                    ("val11a", "val12a"),
                    ("val21a", "val22a"),
                ],
                "last_modified": "2023-06-05T03:54:07.000Z",
            },
            "b.csv": {
                "contents": [
                    ("col1", "col2", "col3"),
                    ("val11b", "val12b", "val13b"),
                    ("val21b", "val22b", "val23b"),
                ],
                "last_modified": "2023-06-05T03:54:07.000Z",
            },
        }
    )
    .set_file_type("csv")
    .set_expected_catalog(
        {
            "streams": [
                {
                    "default_cursor_field": ["_ab_source_file_last_modified"],
                    "json_schema": {
                        "type": "object",
                        "properties": {
                            "data": {"type": "object"},
                            "_ab_source_file_last_modified": {"type": "string"},
                            "_ab_source_file_url": {"type": "string"},
                        },
                    },
                    "name": "stream1",
                    "source_defined_cursor": True,
                    "supported_sync_modes": ["full_refresh", "incremental"],
                }
            ]
        }
    )
    .set_expected_records(
        [
            {
                "data": {
                    "data": {"col1": "val11a", "col2": "val12a"},
                    "_ab_source_file_last_modified": "2023-06-05T03:54:07.000000Z",
                    "_ab_source_file_url": "a.csv",
                },
                "stream": "stream1",
            },
            {
                "data": {
                    "data": {"col1": "val21a", "col2": "val22a"},
                    "_ab_source_file_last_modified": "2023-06-05T03:54:07.000000Z",
                    "_ab_source_file_url": "a.csv",
                },
                "stream": "stream1",
            },
            {
                "data": {
                    "data": {"col1": "val11b", "col2": "val12b", "col3": "val13b"},
                    "_ab_source_file_last_modified": "2023-06-05T03:54:07.000000Z",
                    "_ab_source_file_url": "b.csv",
                },
                "stream": "stream1",
            },
            {
                "data": {
                    "data": {"col1": "val21b", "col2": "val22b", "col3": "val23b"},
                    "_ab_source_file_last_modified": "2023-06-05T03:54:07.000000Z",
                    "_ab_source_file_url": "b.csv",
                },
                "stream": "stream1",
            },
        ]
    )
).build()


schemaless_csv_multi_stream_scenario = (
    TestScenarioBuilder()
    .set_name("schemaless_csv_multi_stream_scenario")
    .set_config(
        {
            "streams": [
                {
                    "name": "stream1",
                    "file_type": "csv",
                    "globs": ["a.csv"],
                    "validation_policy": "Skip Record",
                    "schemaless": True,
                },
                {
                    "name": "stream2",
                    "file_type": "csv",
                    "globs": ["b.csv"],
                    "validation_policy": "Skip Record",
                },
            ]
        }
    )
    .set_files(
        {
            "a.csv": {
                "contents": [
                    ("col1", "col2"),
                    ("val11a", "val12a"),
                    ("val21a", "val22a"),
                ],
                "last_modified": "2023-06-05T03:54:07.000Z",
            },
            "b.csv": {
                "contents": [
                    ("col3",),
                    ("val13b",),
                    ("val23b",),
                ],
                "last_modified": "2023-06-05T03:54:07.000Z",
            },
        }
    )
    .set_file_type("csv")
    .set_expected_catalog(
        {
            "streams": [
                {
                    "json_schema": {
                        "type": "object",
                        "properties": {
                            "data": {"type": "object"},
                            "_ab_source_file_last_modified": {"type": "string"},
                            "_ab_source_file_url": {"type": "string"},
                        },
                    },
                    "name": "stream1",
                    "supported_sync_modes": ["full_refresh", "incremental"],
                    "source_defined_cursor": True,
                    "default_cursor_field": ["_ab_source_file_last_modified"],
                },
                {
                    "json_schema": {
                        "type": "object",
                        "properties": {
                            "col3": {"type": ["null", "string"]},
                            "_ab_source_file_last_modified": {"type": "string"},
                            "_ab_source_file_url": {"type": "string"},
                        },
                    },
                    "name": "stream2",
                    "source_defined_cursor": True,
                    "default_cursor_field": ["_ab_source_file_last_modified"],
                    "supported_sync_modes": ["full_refresh", "incremental"],
                },
            ]
        }
    )
    .set_expected_records(
        [
            {
                "data": {
                    "data": {"col1": "val11a", "col2": "val12a"},
                    "_ab_source_file_last_modified": "2023-06-05T03:54:07.000000Z",
                    "_ab_source_file_url": "a.csv",
                },
                "stream": "stream1",
            },
            {
                "data": {
                    "data": {"col1": "val21a", "col2": "val22a"},
                    "_ab_source_file_last_modified": "2023-06-05T03:54:07.000000Z",
                    "_ab_source_file_url": "a.csv",
                },
                "stream": "stream1",
            },
            {
                "data": {"col3": "val13b", "_ab_source_file_last_modified": "2023-06-05T03:54:07.000000Z", "_ab_source_file_url": "b.csv"},
                "stream": "stream2",
            },
            {
                "data": {"col3": "val23b", "_ab_source_file_last_modified": "2023-06-05T03:54:07.000000Z", "_ab_source_file_url": "b.csv"},
                "stream": "stream2",
            },
        ]
    )
).build()


schemaless_with_user_input_schema_fails_connection_check_scenario = (
    TestScenarioBuilder()
    .set_name("schemaless_with_user_input_schema_fails_connection_check_scenario")
    .set_config(
        {
            "streams": [
                {
                    "name": "stream1",
                    "file_type": "csv",
                    "globs": ["*"],
                    "validation_policy": "Skip Record",
                    "input_schema": '{"col1": "string", "col2": "string", "col3": "string"}',
                    "schemaless": True,
                }
            ]
        }
    )
    .set_files(
        {
            "a.csv": {
                "contents": [
                    ("col1", "col2"),
                    ("val11a", "val12a"),
                    ("val21a", "val22a"),
                ],
                "last_modified": "2023-06-05T03:54:07.000Z",
            },
            "b.csv": {
                "contents": [
                    ("col1", "col2", "col3"),
                    ("val11b", "val12b", "val13b"),
                    ("val21b", "val22b", "val23b"),
                ],
                "last_modified": "2023-06-05T03:54:07.000Z",
            },
        }
    )
    .set_file_type("csv")
    .set_expected_catalog(
        {
            "streams": [
                {
                    "default_cursor_field": ["_ab_source_file_last_modified"],
                    "json_schema": {
                        "type": "object",
                        "properties": {
                            "data": {"type": "object"},
                            "_ab_source_file_last_modified": {"type": "string"},
                            "_ab_source_file_url": {"type": "string"},
                        },
                    },
                    "name": "stream1",
                    "source_defined_cursor": True,
                    "supported_sync_modes": ["full_refresh", "incremental"],
                }
            ]
        }
    )
    .set_expected_check_status("FAILED")
    .set_expected_check_error(ConfigValidationError, FileBasedSourceError.CONFIG_VALIDATION_ERROR.value)
    .set_expected_discover_error(ConfigValidationError, FileBasedSourceError.CONFIG_VALIDATION_ERROR.value)
    .set_expected_read_error(ConfigValidationError, FileBasedSourceError.CONFIG_VALIDATION_ERROR.value)
).build()


schemaless_with_user_input_schema_fails_connection_check_multi_stream_scenario = (
    TestScenarioBuilder()
    .set_name("schemaless_with_user_input_schema_fails_connection_check_multi_stream_scenario")
    .set_config(
        {
            "streams": [
                {
                    "name": "stream1",
                    "file_type": "csv",
                    "globs": ["a.csv"],
                    "validation_policy": "Skip Record",
                    "schemaless": True,
                    "input_schema": '{"col1": "string", "col2": "string", "col3": "string"}',
                },
                {
                    "name": "stream2",
                    "file_type": "csv",
                    "globs": ["b.csv"],
                    "validation_policy": "Skip Record",
                },
            ]
        }
    )
    .set_files(
        {
            "a.csv": {
                "contents": [
                    ("col1", "col2"),
                    ("val11a", "val12a"),
                    ("val21a", "val22a"),
                ],
                "last_modified": "2023-06-05T03:54:07.000Z",
            },
            "b.csv": {
                "contents": [
                    ("col3",),
                    ("val13b",),
                    ("val23b",),
                ],
                "last_modified": "2023-06-05T03:54:07.000Z",
            },
        }
    )
    .set_file_type("csv")
    .set_expected_catalog(
        {
            "streams": [
                {
                    "json_schema": {
                        "type": "object",
                        "properties": {
                            "data": {"type": "object"},
                            "_ab_source_file_last_modified": {"type": "string"},
                            "_ab_source_file_url": {"type": "string"},
                        },
                    },
                    "name": "stream1",
                    "supported_sync_modes": ["full_refresh", "incremental"],
                    "source_defined_cursor": True,
                    "default_cursor_field": ["_ab_source_file_last_modified"],
                },
                {
                    "json_schema": {
                        "type": "object",
                        "properties": {
                            "col3": {"type": ["null", "string"]},
                            "_ab_source_file_last_modified": {"type": "string"},
                            "_ab_source_file_url": {"type": "string"},
                        },
                    },
                    "name": "stream2",
                    "source_defined_cursor": True,
                    "default_cursor_field": ["_ab_source_file_last_modified"],
                    "supported_sync_modes": ["full_refresh", "incremental"],
                },
            ]
        }
    )
    .set_expected_check_status("FAILED")
    .set_expected_check_error(ConfigValidationError, FileBasedSourceError.CONFIG_VALIDATION_ERROR.value)
    .set_expected_discover_error(ConfigValidationError, FileBasedSourceError.CONFIG_VALIDATION_ERROR.value)
    .set_expected_read_error(ConfigValidationError, FileBasedSourceError.CONFIG_VALIDATION_ERROR.value)
).build()


csv_string_can_be_null_with_input_schemas_scenario = (
    TestScenarioBuilder()
    .set_name("csv_string_can_be_null_with_input_schema")
    .set_config(
        {
            "streams": [
                {
                    "name": "stream1",
                    "file_type": "csv",
                    "globs": ["*"],
                    "validation_policy": "Emit Record",
                    "input_schema": '{"col1": "string", "col2": "string"}',
                    "format": {
                        "filetype": "csv",
                        "null_values": ["null"],
                    }
                }
            ],
            "start_date": "2023-06-04T03:54:07.000000Z"
        }
    )
    .set_files(
        {
            "a.csv": {
                "contents": [
                    ("col1", "col2"),
                    ("2", "null"),
                ],
                "last_modified": "2023-06-05T03:54:07.000000Z",
            }
        }
    )
    .set_file_type("csv")
    .set_expected_catalog(
        {
            "streams": [
                {
                    "default_cursor_field": ["_ab_source_file_last_modified"],
                    "json_schema": {
                        "type": "object",
                        "properties": {
                            "col1": {
                                "type": "string"
                            },
                            "col2": {
                                "type": "string"
                            },
                            "_ab_source_file_last_modified": {
                                "type": "string"
                            },
                            "_ab_source_file_url": {
                                "type": "string"
                            },
                        },
                    },
                    "name": "stream1",
                    "source_defined_cursor": True,
                    "supported_sync_modes": ["full_refresh", "incremental"],
                }
            ]
        }
    )
    .set_expected_records(
        [
            {"data": {"col1": "2", "col2": None, "_ab_source_file_last_modified": "2023-06-05T03:54:07.000000Z",
                      "_ab_source_file_url": "a.csv"}, "stream": "stream1"},
        ]
    )
).build()

csv_string_not_null_if_no_null_values_scenario = (
    TestScenarioBuilder()
    .set_name("csv_string_not_null_if_no_null_values")
    .set_config(
        {
            "streams": [
                {
                    "name": "stream1",
                    "file_type": "csv",
                    "globs": ["*"],
                    "validation_policy": "Emit Record",
                    "format": {
                        "filetype": "csv",
                    }
                }
            ],
            "start_date": "2023-06-04T03:54:07.000000Z"
        }
    )
    .set_files(
        {
            "a.csv": {
                "contents": [
                    ("col1", "col2"),
                    ("2", "null"),
                ],
                "last_modified": "2023-06-05T03:54:07.000Z",
            }
        }
    )
    .set_file_type("csv")
    .set_expected_catalog(
        {
            "streams": [
                {
                    "default_cursor_field": ["_ab_source_file_last_modified"],
                    "json_schema": {
                        "type": "object",
                        "properties": {
                            "col1": {
                                "type": ["null", "string"]
                            },
                            "col2": {
                                "type": ["null", "string"]
                            },
                            "_ab_source_file_last_modified": {
                                "type": "string"
                            },
                            "_ab_source_file_url": {
                                "type": "string"
                            },
                        },
                    },
                    "name": "stream1",
                    "source_defined_cursor": True,
                    "supported_sync_modes": ["full_refresh", "incremental"],
                }
            ]
        }
    )
    .set_expected_records(
        [
            {"data": {"col1": "2", "col2": "null", "_ab_source_file_last_modified": "2023-06-05T03:54:07.000000Z",
                      "_ab_source_file_url": "a.csv"}, "stream": "stream1"},
        ]
    )
).build()

csv_strings_can_be_null_not_quoted_scenario = (
    TestScenarioBuilder()
    .set_name("csv_strings_can_be_null_no_input_schema")
    .set_config(
        {
            "streams": [
                {
                    "name": "stream1",
                    "file_type": "csv",
                    "globs": ["*"],
                    "validation_policy": "Emit Record",
                    "format": {
                        "filetype": "csv",
                        "null_values": ["null"]
                    }
                }
            ],
            "start_date": "2023-06-04T03:54:07.000000Z"
        }
    )
    .set_files(
        {
            "a.csv": {
                "contents": [
                    ("col1", "col2"),
                    ("2", "null"),
                ],
                "last_modified": "2023-06-05T03:54:07.000Z",
            }
        }
    )
    .set_file_type("csv")
    .set_expected_catalog(
        {
            "streams": [
                {
                    "default_cursor_field": ["_ab_source_file_last_modified"],
                    "json_schema": {
                        "type": "object",
                        "properties": {
                            "col1": {
                                "type": ["null", "string"]
                            },
                            "col2": {
                                "type": ["null", "string"]
                            },
                            "_ab_source_file_last_modified": {
                                "type": "string"
                            },
                            "_ab_source_file_url": {
                                "type": "string"
                            },
                        },
                    },
                    "name": "stream1",
                    "source_defined_cursor": True,
                    "supported_sync_modes": ["full_refresh", "incremental"],
                }
            ]
        }
    )
    .set_expected_records(
        [
            {"data": {"col1": "2", "col2": None, "_ab_source_file_last_modified": "2023-06-05T03:54:07.000000Z",
                      "_ab_source_file_url": "a.csv"}, "stream": "stream1"},
        ]
    )
).build()

csv_newline_in_values_quoted_value_scenario = (
    TestScenarioBuilder()
    .set_name("csv_newline_in_values_quoted_value")
    .set_config(
        {
            "streams": [
                {
                    "name": "stream1",
                    "file_type": "csv",
                    "globs": ["*"],
                    "validation_policy": "Emit Record",
                    "format": {
                        "filetype": "csv",
                        "quoting_behavior": "Quote All"
                    }
                }
            ],
            "start_date": "2023-06-04T03:54:07.000000Z"
        }
    )
    .set_files(
        {
            "a.csv": {
                "contents": [
                    '''"col1","col2"''',
                    '''"2","val\n2"''',
                ],
                "last_modified": "2023-06-05T03:54:07.000Z",
            }
        }
    )
    .set_file_type("csv")
    .set_expected_catalog(
        {
            "streams": [
                {
                    "default_cursor_field": ["_ab_source_file_last_modified"],
                    "json_schema": {
                        "type": "object",
                        "properties": {
                            "col1": {
                                "type": ["null", "string"]
                            },
                            "col2": {
                                "type": ["null", "string"]
                            },
                            "_ab_source_file_last_modified": {
                                "type": "string"
                            },
                            "_ab_source_file_url": {
                                "type": "string"
                            },
                        },
                    },
                    "name": "stream1",
                    "source_defined_cursor": True,
                    "supported_sync_modes": ["full_refresh", "incremental"],
                }
            ]
        }
    )
    .set_expected_records(
        [
            {"data": {"col1": "2", "col2": 'val\n2', "_ab_source_file_last_modified": "2023-06-05T03:54:07.000000Z",
                      "_ab_source_file_url": "a.csv"}, "stream": "stream1"},
        ]
    )
).build()

csv_newline_in_values_not_quoted_scenario = (
    TestScenarioBuilder()
    .set_name("csv_newline_in_values_not_quoted")
    .set_config(
        {
            "streams": [
                {
                    "name": "stream1",
                    "file_type": "csv",
                    "globs": ["*"],
                    "validation_policy": "Emit Record",
                    "format": {
                        "filetype": "csv",
                    }
                }
            ],
            "start_date": "2023-06-04T03:54:07.000000Z"
        }
    )
    .set_files(
        {
            "a.csv": {
                "contents": [
                    '''col1,col2''',
                    '''2,val\n2''',
                ],
                "last_modified": "2023-06-05T03:54:07.000Z",
            }
        }
    )
    .set_file_type("csv")
    .set_expected_catalog(
        {
            "streams": [
                {
                    "default_cursor_field": ["_ab_source_file_last_modified"],
                    "json_schema": {
                        "type": "object",
                        "properties": {
                            "col1": {
                                "type": ["null", "string"]
                            },
                            "col2": {
                                "type": ["null", "string"]
                            },
                            "_ab_source_file_last_modified": {
                                "type": "string"
                            },
                            "_ab_source_file_url": {
                                "type": "string"
                            },
                        },
                    },
                    "name": "stream1",
                    "source_defined_cursor": True,
                    "supported_sync_modes": ["full_refresh", "incremental"],
                }
            ]
        }
    )
    .set_expected_records(
        [
            # Note that the value for col2 is truncated to "val" because the newline is not escaped
            {"data": {"col1": "2", "col2": 'val', "_ab_source_file_last_modified": "2023-06-05T03:54:07.000000Z",
                      "_ab_source_file_url": "a.csv"}, "stream": "stream1"},
        ]
    )
    .set_expected_logs({"read": [
        {
            "level": "ERROR",
            "message": "Error parsing record. This could be due to a mismatch between the config's file type and the actual file type, or because the file or record is not parseable. stream=stream1 file=a.csv line_no=2 n_skipped=0",
        }
    ]})
    .set_expected_discover_error(SchemaInferenceError, FileBasedSourceError.SCHEMA_INFERENCE_ERROR.value)
).build()

csv_escape_char_is_set_scenario = (
    TestScenarioBuilder()
    .set_name("csv_escape_char_is_set")
    .set_config(
        {
            "streams": [
                {
                    "name": "stream1",
                    "file_type": "csv",
                    "globs": ["*"],
                    "validation_policy": "Emit Record",
                    "format": {
                        "filetype": "csv",
                        "double_quotes": False,
                        "quote_char": '"',
                        "delimiter": ",",
                        "escape_char": "\\",
                        "quoting_behavior": "Quote All",
                    }
                }
            ],
            "start_date": "2023-06-04T03:54:07.000000Z"
        }
    )
    .set_files(
        {
            "a.csv": {
                "contents": [
                    '''col1,col2''',
                    '''val11,"val\\"2"''',
                ],
                "last_modified": "2023-06-05T03:54:07.000Z",
            }
        }
    )
    .set_file_type("csv")
    .set_expected_catalog(
        {
            "streams": [
                {
                    "default_cursor_field": ["_ab_source_file_last_modified"],
                    "json_schema": {
                        "type": "object",
                        "properties": {
                            "col1": {
                                "type": ["null", "string"]
                            },
                            "col2": {
                                "type": ["null", "string"]
                            },
                            "_ab_source_file_last_modified": {
                                "type": "string"
                            },
                            "_ab_source_file_url": {
                                "type": "string"
                            },
                        },
                    },
                    "name": "stream1",
                    "source_defined_cursor": True,
                    "supported_sync_modes": ["full_refresh", "incremental"],
                }
            ]
        }
    )
    .set_expected_records(
        [
            {"data": {"col1": 'val11', "col2": 'val"2', "_ab_source_file_last_modified": "2023-06-05T03:54:07.000000Z",
                      "_ab_source_file_url": "a.csv"}, "stream": "stream1"},
        ]
    )
).build()

csv_double_quote_is_set_scenario = (
    TestScenarioBuilder()
    .set_name("csv_doublequote_is_set")
    # This scenario tests that quotes are properly escaped when double_quotes is True
    .set_config(
        {
            "streams": [
                {
                    "name": "stream1",
                    "file_type": "csv",
                    "globs": ["*"],
                    "validation_policy": "Emit Record",
                    "format": {
                        "filetype": "csv",
                        "double_quotes": True,
                        "quote_char": '"',
                        "delimiter": ",",
                        "quoting_behavior": "Quote All",
                    }
                }
            ],
            "start_date": "2023-06-04T03:54:07.000000Z"
        }
    )
    .set_files(
        {
            "a.csv": {
                "contents": [
                    '''col1,col2''',
                    '''val11,"val""2"''',
                ],
                "last_modified": "2023-06-05T03:54:07.000Z",
            }
        }
    )
    .set_file_type("csv")
    .set_expected_catalog(
        {
            "streams": [
                {
                    "default_cursor_field": ["_ab_source_file_last_modified"],
                    "json_schema": {
                        "type": "object",
                        "properties": {
                            "col1": {
                                "type": ["null", "string"]
                            },
                            "col2": {
                                "type": ["null", "string"]
                            },
                            "_ab_source_file_last_modified": {
                                "type": "string"
                            },
                            "_ab_source_file_url": {
                                "type": "string"
                            },
                        },
                    },
                    "name": "stream1",
                    "source_defined_cursor": True,
                    "supported_sync_modes": ["full_refresh", "incremental"],
                }
            ]
        }
    )
    .set_expected_records(
        [
            {"data": {"col1": 'val11', "col2": 'val"2', "_ab_source_file_last_modified": "2023-06-05T03:54:07.000000Z",
                      "_ab_source_file_url": "a.csv"}, "stream": "stream1"},
        ]
    )
).build()

csv_custom_delimiter_with_escape_char_scenario = (
    TestScenarioBuilder()
    .set_name("csv_custom_delimiter_with_escape_char")
    # This scenario tests that a value can contain the delimiter if it is wrapped in the quote_char
    .set_config(
        {
            "streams": [
                {
                    "name": "stream1",
                    "file_type": "csv",
                    "globs": ["*"],
                    "validation_policy": "Emit Record",
                    "format": {
                        "filetype": "csv",
                        "double_quotes": True,
                        "quote_char": '@',
                        "delimiter": "|",
                        "escape_char": "+"
                    }
                }
            ],
            "start_date": "2023-06-04T03:54:07.000000Z"
        }
    )
    .set_files(
        {
            "a.csv": {
                "contents": [
                    '''col1|col2''',
                    '''val"1,1|val+|2''',
                ],
                "last_modified": "2023-06-05T03:54:07.000Z",
            }
        }
    )
    .set_file_type("csv")
    .set_expected_catalog(
        {
            "streams": [
                {
                    "default_cursor_field": ["_ab_source_file_last_modified"],
                    "json_schema": {
                        "type": "object",
                        "properties": {
                            "col1": {
                                "type": ["null", "string"]
                            },
                            "col2": {
                                "type": ["null", "string"]
                            },
                            "_ab_source_file_last_modified": {
                                "type": "string"
                            },
                            "_ab_source_file_url": {
                                "type": "string"
                            },
                        },
                    },
                    "name": "stream1",
                    "source_defined_cursor": True,
                    "supported_sync_modes": ["full_refresh", "incremental"],
                }
            ]
        }
    )
    .set_expected_records(
        [
            {"data": {"col1": 'val"1,1', "col2": 'val|2', "_ab_source_file_last_modified": "2023-06-05T03:54:07.000000Z",
                      "_ab_source_file_url": "a.csv"}, "stream": "stream1"},
        ]
    )
).build()

csv_custom_delimiter_in_double_quotes_scenario = (
    TestScenarioBuilder()
    .set_name("csv_custom_delimiter_in_double_quotes")
    # This scenario tests that a value can contain the delimiter if it is wrapped in the quote_char
    .set_config(
        {
            "streams": [
                {
                    "name": "stream1",
                    "file_type": "csv",
                    "globs": ["*"],
                    "validation_policy": "Emit Record",
                    "format": {
                        "filetype": "csv",
                        "double_quotes": True,
                        "quote_char": '@',
                        "delimiter": "|",
                    }
                }
            ],
            "start_date": "2023-06-04T03:54:07.000000Z"
        }
    )
    .set_files(
        {
            "a.csv": {
                "contents": [
                    '''col1|col2''',
                    '''val"1,1|@val|2@''',
                ],
                "last_modified": "2023-06-05T03:54:07.000Z",
            }
        }
    )
    .set_file_type("csv")
    .set_expected_catalog(
        {
            "streams": [
                {
                    "default_cursor_field": ["_ab_source_file_last_modified"],
                    "json_schema": {
                        "type": "object",
                        "properties": {
                            "col1": {
                                "type": ["null", "string"]
                            },
                            "col2": {
                                "type": ["null", "string"]
                            },
                            "_ab_source_file_last_modified": {
                                "type": "string"
                            },
                            "_ab_source_file_url": {
                                "type": "string"
                            },
                        },
                    },
                    "name": "stream1",
                    "source_defined_cursor": True,
                    "supported_sync_modes": ["full_refresh", "incremental"],
                }
            ]
        }
    )
    .set_expected_records(
        [
            {"data": {"col1": 'val"1,1', "col2": 'val|2', "_ab_source_file_last_modified": "2023-06-05T03:54:07.000000Z",
                      "_ab_source_file_url": "a.csv"}, "stream": "stream1"},
        ]
    )
).build()


csv_skip_before_header_scenario = (
    TestScenarioBuilder()
    .set_name("csv_skip_before_header")
    .set_config(
        {
            "streams": [
                {
                    "name": "stream1",
                    "file_type": "csv",
                    "globs": ["*"],
                    "validation_policy": "Emit Record",
                    "format": {
                        "filetype": "csv",
                        "skip_rows_before_header": 2
                    }
                }
            ],
            "start_date": "2023-06-04T03:54:07.000000Z"
        }
    )
    .set_files(
        {
            "a.csv": {
                "contents": [
                    ("skip_this", "skip_this"),
                    ("skip_this_too", "skip_this_too"),
                    ("col1", "col2"),
                    ("val11", "val12"),
                ],
                "last_modified": "2023-06-05T03:54:07.000Z",
            }
        }
    )
    .set_file_type("csv")
    .set_expected_catalog(
        {
            "streams": [
                {
                    "default_cursor_field": ["_ab_source_file_last_modified"],
                    "json_schema": {
                        "type": "object",
                        "properties": {
                            "col1": {
                                "type": ["null", "string"]
                            },
                            "col2": {
                                "type": ["null", "string"]
                            },
                            "_ab_source_file_last_modified": {
                                "type": "string"
                            },
                            "_ab_source_file_url": {
                                "type": "string"
                            },
                        },
                    },
                    "name": "stream1",
                    "source_defined_cursor": True,
                    "supported_sync_modes": ["full_refresh", "incremental"],
                }
            ]
        }
    )
    .set_expected_records(
        [
            {"data": {"col1": "val11", "col2": "val12", "_ab_source_file_last_modified": "2023-06-05T03:54:07.000000Z",
                      "_ab_source_file_url": "a.csv"}, "stream": "stream1"},
        ]
    )
).build()

csv_skip_after_header_scenario = (
    TestScenarioBuilder()
    .set_name("csv_skip_after_header")
    .set_config(
        {
            "streams": [
                {
                    "name": "stream1",
                    "file_type": "csv",
                    "globs": ["*"],
                    "validation_policy": "Emit Record",
                    "format": {
                        "filetype": "csv",
                        "skip_rows_after_header": 2
                    }
                }
            ],
            "start_date": "2023-06-04T03:54:07.000000Z"
        }
    )
    .set_files(
        {
            "a.csv": {
                "contents": [
                    ("col1", "col2"),
                    ("skip_this", "skip_this"),
                    ("skip_this_too", "skip_this_too"),
                    ("val11", "val12"),
                ],
                "last_modified": "2023-06-05T03:54:07.000Z",
            }
        }
    )
    .set_file_type("csv")
    .set_expected_catalog(
        {
            "streams": [
                {
                    "default_cursor_field": ["_ab_source_file_last_modified"],
                    "json_schema": {
                        "type": "object",
                        "properties": {
                            "col1": {
                                "type": ["null", "string"]
                            },
                            "col2": {
                                "type": ["null", "string"]
                            },
                            "_ab_source_file_last_modified": {
                                "type": "string"
                            },
                            "_ab_source_file_url": {
                                "type": "string"
                            },
                        },
                    },
                    "name": "stream1",
                    "source_defined_cursor": True,
                    "supported_sync_modes": ["full_refresh", "incremental"],
                }
            ]
        }
    )
    .set_expected_records(
        [
            {"data": {"col1": "val11", "col2": "val12", "_ab_source_file_last_modified": "2023-06-05T03:54:07.000000Z",
                      "_ab_source_file_url": "a.csv"}, "stream": "stream1"},
        ]
    )
).build()


csv_skip_before_and_after_header_scenario = (
    TestScenarioBuilder()
    .set_name("csv_skip_before_after_header")
    .set_config(
        {
            "streams": [
                {
                    "name": "stream1",
                    "file_type": "csv",
                    "globs": ["*"],
                    "validation_policy": "Emit Record",
                    "format": {
                        "filetype": "csv",
                        "skip_rows_before_header": 1,
                        "skip_rows_after_header": 1,
                    }
                }
            ],
            "start_date": "2023-06-04T03:54:07.000000Z"
        }
    )
    .set_files(
        {
            "a.csv": {
                "contents": [
                    ("skip_this", "skip_this"),
                    ("col1", "col2"),
                    ("skip_this_too", "skip_this_too"),
                    ("val11", "val12"),
                ],
                "last_modified": "2023-06-05T03:54:07.000Z",
            }
        }
    )
    .set_file_type("csv")
    .set_expected_catalog(
        {
            "streams": [
                {
                    "default_cursor_field": ["_ab_source_file_last_modified"],
                    "json_schema": {
                        "type": "object",
                        "properties": {
                            "col1": {
                                "type": ["null", "string"]
                            },
                            "col2": {
                                "type": ["null", "string"]
                            },
                            "_ab_source_file_last_modified": {
                                "type": "string"
                            },
                            "_ab_source_file_url": {
                                "type": "string"
                            },
                        },
                    },
                    "name": "stream1",
                    "source_defined_cursor": True,
                    "supported_sync_modes": ["full_refresh", "incremental"],
                }
            ]
        }
    )
    .set_expected_records(
        [
            {"data": {"col1": "val11", "col2": "val12", "_ab_source_file_last_modified": "2023-06-05T03:54:07.000000Z",
                      "_ab_source_file_url": "a.csv"}, "stream": "stream1"},
        ]
    )
).build()

csv_autogenerate_column_names_scenario = (
    TestScenarioBuilder()
    .set_name("csv_autogenerate_column_names")
    .set_config(
        {
            "streams": [
                {
                    "name": "stream1",
                    "file_type": "csv",
                    "globs": ["*"],
                    "validation_policy": "Emit Record",
                    "format": {
                        "filetype": "csv",
                        "autogenerate_column_names": True,
                    }
                }
            ],
            "start_date": "2023-06-04T03:54:07.000000Z"
        }
    )
    .set_files(
        {
            "a.csv": {
                "contents": [
                    ("val11", "val12"),
                ],
                "last_modified": "2023-06-05T03:54:07.000Z",
            }
        }
    )
    .set_file_type("csv")
    .set_expected_catalog(
        {
            "streams": [
                {
                    "default_cursor_field": ["_ab_source_file_last_modified"],
                    "json_schema": {
                        "type": "object",
                        "properties": {
                            "f0": {
                                "type": ["null", "string"]
                            },
                            "f1": {
                                "type": ["null", "string"]
                            },
                            "_ab_source_file_last_modified": {
                                "type": "string"
                            },
                            "_ab_source_file_url": {
                                "type": "string"
                            },
                        },
                    },
                    "name": "stream1",
                    "source_defined_cursor": True,
                    "supported_sync_modes": ["full_refresh", "incremental"],
                }
            ]
        }
    )
    .set_expected_records(
        [
            {"data": {"f0": "val11", "f1": "val12", "_ab_source_file_last_modified": "2023-06-05T03:54:07.000000Z",
                      "_ab_source_file_url": "a.csv"}, "stream": "stream1"},
        ]
    )
).build()

csv_custom_bool_values_scenario = (
    TestScenarioBuilder()
    .set_name("csv_custom_bool_values")
    .set_config(
        {
            "streams": [
                {
                    "name": "stream1",
                    "file_type": "csv",
                    "globs": ["*"],
                    "validation_policy": "Emit Record",
                    "input_schema": '{"col1": "boolean", "col2": "boolean"}',
                    "format": {
                        "filetype": "csv",
                        "true_values": ["this_is_true"],
                        "false_values": ["this_is_false"],
                    }
                }
            ],
            "start_date": "2023-06-04T03:54:07.000000Z"
        }
    )
    .set_files(
        {
            "a.csv": {
                "contents": [
                    ("col1", "col2"),
                    ("this_is_true", "this_is_false"),
                ],
                "last_modified": "2023-06-05T03:54:07.000Z",
            }
        }
    )
    .set_file_type("csv")
    .set_expected_catalog(
        {
            "streams": [
                {
                    "default_cursor_field": ["_ab_source_file_last_modified"],
                    "json_schema": {
                        "type": "object",
                        "properties": {
                            "col1": {
                                "type": "boolean"
                            },
                            "col2": {
                                "type": "boolean"
                            },
                            "_ab_source_file_last_modified": {
                                "type": "string"
                            },
                            "_ab_source_file_url": {
                                "type": "string"
                            },
                        },
                    },
                    "name": "stream1",
                    "source_defined_cursor": True,
                    "supported_sync_modes": ["full_refresh", "incremental"],
                }
            ]
        }
    )
    .set_expected_records(
        [
            {"data": {"col1": True, "col2": False, "_ab_source_file_last_modified": "2023-06-05T03:54:07.000000Z",
                      "_ab_source_file_url": "a.csv"}, "stream": "stream1"},
        ]
    )
).build()

csv_custom_null_values_scenario = (
    TestScenarioBuilder()
    .set_name("csv_custom_null_values")
    .set_config(
        {
            "streams": [
                {
                    "name": "stream1",
                    "file_type": "csv",
                    "globs": ["*"],
                    "validation_policy": "Emit Record",
                    "input_schema": '{"col1": "boolean", "col2": "string"}',
                    "format": {
                        "filetype": "csv",
                        "null_values": ["null"],
                    }
                }
            ],
            "start_date": "2023-06-04T03:54:07.000000Z"
        }
    )
    .set_files(
        {
            "a.csv": {
                "contents": [
                    ("col1", "col2"),
                    ("null", "na"),
                ],
                "last_modified": "2023-06-05T03:54:07.000Z",
            }
        }
    )
    .set_file_type("csv")
    .set_expected_catalog(
        {
            "streams": [
                {
                    "default_cursor_field": ["_ab_source_file_last_modified"],
                    "json_schema": {
                        "type": "object",
                        "properties": {
                            "col1": {
                                "type": "boolean"
                            },
                            "col2": {
                                "type": "string"
                            },
                            "_ab_source_file_last_modified": {
                                "type": "string"
                            },
                            "_ab_source_file_url": {
                                "type": "string"
                            },
                        },
                    },
                    "name": "stream1",
                    "source_defined_cursor": True,
                    "supported_sync_modes": ["full_refresh", "incremental"],
                }
            ]
        }
    )
    .set_expected_records(
        [
            {"data": {"col1": None, "col2": "na", "_ab_source_file_last_modified": "2023-06-05T03:54:07.000000Z",
                      "_ab_source_file_url": "a.csv"}, "stream": "stream1"},
        ]
    )
).build()


earlier_csv_scenario = (
    TestScenarioBuilder()
    .set_name("earlier_csv_stream")
    .set_config(
        {
            "streams": [
                {
                    "name": "stream1",
                    "file_type": "csv",
                    "globs": ["*"],
                    "validation_policy": "Emit Record",
                }
            ],
            "start_date": "2023-06-10T03:54:07.000000Z",
        }
    )
    .set_files(
        {
            "a.csv": {
                "contents": [
                    ("col1", "col2"),
                    ("val11", "val12"),
                    ("val21", "val22"),
                ],
                "last_modified": "2023-06-05T03:54:07.000000Z",
            }
        }
    )
    .set_file_type("csv")
    .set_expected_check_status("FAILED")
    .set_expected_catalog(
        {
            "streams": [
                {
                    "default_cursor_field": ["_ab_source_file_last_modified"],
                    "json_schema": {
                        "type": "object",
                        "properties": {
                            "col1": {"type": "string"},
                            "col2": {"type": "string"},
                            "_ab_source_file_last_modified": {"type": "string"},
                            "_ab_source_file_url": {"type": "string"},
                        },
                    },
                    "name": "stream1",
                    "source_defined_cursor": True,
                    "supported_sync_modes": ["full_refresh", "incremental"],
                }
            ]
        }
    )
    .set_expected_records([])
    .set_expected_discover_error(SchemaInferenceError, FileBasedSourceError.SCHEMA_INFERENCE_ERROR.value)
).build()<|MERGE_RESOLUTION|>--- conflicted
+++ resolved
@@ -133,6 +133,18 @@
                                                     ],
                                                     "type": "string"
                                                 },
+                                                "infer_datatypes": {
+                                                    "default": False,
+                                                    "description": "Whether to autogenerate the schema based the file content.",
+                                                    "title": "Infer Datatypes",
+                                                    "type": "boolean"
+                                                },
+                                                "infer_datatypes_legacy": {
+                                                    "default": False,
+                                                    "description": "Whether to autogenerate the schema based the file content. This inference does not support list and objects.",
+                                                    "title": "Infer Datatypes (legacy)",
+                                                    "type": "boolean"
+                                                },
                                                 "delimiter": {
                                                     "title": "Delimiter",
                                                     "description": "The character delimiting individual cells in the CSV data. This may only be a 1-character string. For tab-delimited data enter '\\t'.",
@@ -181,135 +193,6 @@
                                                     "items": {
                                                         "type": "string"
                                                     },
-<<<<<<< HEAD
-                                                    {
-                                                        "title": "CsvFormat",
-                                                        "type": "object",
-                                                        "properties": {
-                                                            "filetype": {
-                                                                "title": "Filetype",
-                                                                "default": "csv",
-                                                                "enum": [
-                                                                    "csv"
-                                                                ],
-                                                                "type": "string"
-                                                            },
-                                                            "delimiter": {
-                                                                "title": "Delimiter",
-                                                                "description": "The character delimiting individual cells in the CSV data. This may only be a 1-character string. For tab-delimited data enter '\\t'.",
-                                                                "default": ",",
-                                                                "type": "string"
-                                                            },
-                                                            "quote_char": {
-                                                                "title": "Quote Character",
-                                                                "description": "The character used for quoting CSV values. To disallow quoting, make this field blank.",
-                                                                "default": "\"",
-                                                                "type": "string"
-                                                            },
-                                                            "escape_char": {
-                                                                "title": "Escape Character",
-                                                                "description": "The character used for escaping special characters. To disallow escaping, leave this field blank.",
-                                                                "type": "string"
-                                                            },
-                                                            "encoding": {
-                                                                "title": "Encoding",
-                                                                "description": "The character encoding of the CSV data. Leave blank to default to <strong>UTF8</strong>. See <a href=\"https://docs.python.org/3/library/codecs.html#standard-encodings\" target=\"_blank\">list of python encodings</a> for allowable options.",
-                                                                "default": "utf8",
-                                                                "type": "string"
-                                                            },
-                                                            "double_quote": {
-                                                                "title": "Double Quote",
-                                                                "description": "Whether two quotes in a quoted CSV value denote a single quote in the data.",
-                                                                "default": True,
-                                                                "type": "boolean"
-                                                            },
-                                                            "quoting_behavior": {
-                                                                "title": "Quoting Behavior",
-                                                                "description": "The quoting behavior determines when a value in a row should have quote marks added around it. For example, if Quote Non-numeric is specified, while reading, quotes are expected for row values that do not contain numbers. Or for Quote All, every row value will be expecting quotes.",
-                                                                "default": "Quote Special Characters",
-                                                                "enum": [
-                                                                    "Quote All",
-                                                                    "Quote Special Characters",
-                                                                    "Quote Non-numeric",
-                                                                    "Quote None"
-                                                                ]
-                                                            },
-                                                            "null_values": {
-                                                                "title": "Null Values",
-                                                                "description": "A set of case-sensitive strings that should be interpreted as null values. For example, if the value 'NA' should be interpreted as null, enter 'NA' in this field.",
-                                                                "default": [],
-                                                                "type": "array",
-                                                                "items": {
-                                                                    "type": "string"
-                                                                },
-                                                                "uniqueItems": True
-                                                            },
-                                                            "skip_rows_before_header": {
-                                                                "title": "Skip Rows Before Header",
-                                                                "description": "The number of rows to skip before the header row. For example, if the header row is on the 3rd row, enter 2 in this field.",
-                                                                "default": 0,
-                                                                "type": "integer"
-                                                            },
-                                                            "skip_rows_after_header": {
-                                                                "title": "Skip Rows After Header",
-                                                                "description": "The number of rows to skip after the header row.",
-                                                                "default": 0,
-                                                                "type": "integer"
-                                                            },
-                                                            "autogenerate_column_names": {
-                                                                "title": "Autogenerate Column Names",
-                                                                "description": "Whether to autogenerate column names if column_names is empty. If true, column names will be of the form \u201cf0\u201d, \u201cf1\u201d\u2026 If false, column names will be read from the first CSV row after skip_rows_before_header.",
-                                                                "default": False,
-                                                                "type": "boolean"
-                                                            },
-                                                            "true_values": {
-                                                                "title": "True Values",
-                                                                "description": "A set of case-sensitive strings that should be interpreted as true values.",
-                                                                "default": [
-                                                                    "y",
-                                                                    "yes",
-                                                                    "t",
-                                                                    "true",
-                                                                    "on",
-                                                                    "1"
-                                                                ],
-                                                                "type": "array",
-                                                                "items": {
-                                                                    "type": "string"
-                                                                },
-                                                                "uniqueItems": True
-                                                            },
-                                                            "false_values": {
-                                                                "title": "False Values",
-                                                                "description": "A set of case-sensitive strings that should be interpreted as false values.",
-                                                                "default": [
-                                                                    "n",
-                                                                    "no",
-                                                                    "f",
-                                                                    "false",
-                                                                    "off",
-                                                                    "0"
-                                                                ],
-                                                                "type": "array",
-                                                                "items": {
-                                                                    "type": "string"
-                                                                },
-                                                                "uniqueItems": True
-                                                            },
-                                                            "infer_datatypes": {
-                                                                "default": False,
-                                                                "description": "Whether to autogenerate the schema based the file content.",
-                                                                "title": "Infer Datatypes",
-                                                                "type": "boolean"
-                                                            },
-                                                            "infer_datatypes_legacy": {
-                                                                "default": False,
-                                                                "description": "Whether to autogenerate the schema based the file content. This inference does not support list and objects.",
-                                                                "title": "Infer Datatypes (legacy)",
-                                                                "type": "boolean"
-                                                            },
-                                                        }
-=======
                                                     "uniqueItems": True
                                                 },
                                                 "skip_rows_before_header": {
@@ -344,7 +227,6 @@
                                                     "type": "array",
                                                     "items": {
                                                         "type": "string"
->>>>>>> 128808a7
                                                     },
                                                     "uniqueItems": True
                                                 },
@@ -364,7 +246,7 @@
                                                         "type": "string"
                                                     },
                                                     "uniqueItems": True
-                                                }
+                                                },
                                             }
                                         },
                                         {
