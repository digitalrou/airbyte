#
# Copyright (c) 2022 Airbyte, Inc., all rights reserved.
#

import json

import requests
from airbyte_cdk.sources.declarative.decoders.json_decoder import JsonDecoder
from airbyte_cdk.sources.declarative.requesters.paginators.next_page_url_paginator import NextPageUrlPaginator

config = {"option": "OPTION"}
response = requests.Response()
response.headers = {"A_HEADER": "HEADER_VALUE"}
response_body = {"_metadata": {"next": "https://airbyte.io/next_url"}}
response._content = json.dumps(response_body).encode("utf-8")
last_responses = [{"id": 0}]
decoder = JsonDecoder()


def test_value_depends_response_body():
    next_page_tokens = {"next_page_url": "{{ decoded_response['_metadata']['next'] }}"}
    paginator = create_paginator(next_page_tokens)

    next_page_token = paginator.next_page_token(response, last_responses)

    assert next_page_token == {"next_page_url": "next_url"}


def test_no_next_page_found():
    next_page_tokens = {"next_page_url": "{{ decoded_response['_metadata']['next'] }}"}
    paginator = create_paginator(next_page_tokens)

    r = requests.Response()
    r._content = json.dumps({"data": []}).encode("utf-8")
    next_page_token = paginator.next_page_token(r, last_responses)

    assert next_page_token is None


def create_paginator(template):
<<<<<<< HEAD
    return NextPageUrlPaginator(
        "https://airbyte.io/", InterpolatedPaginator(next_page_token_template=template, decoder=decoder, config=config)
    )
=======
    return NextPageUrlPaginator("https://airbyte.io/", next_page_token_template=template, config=config)
>>>>>>> ca7b92ff
<|MERGE_RESOLUTION|>--- conflicted
+++ resolved
@@ -38,10 +38,4 @@
 
 
 def create_paginator(template):
-<<<<<<< HEAD
-    return NextPageUrlPaginator(
-        "https://airbyte.io/", InterpolatedPaginator(next_page_token_template=template, decoder=decoder, config=config)
-    )
-=======
-    return NextPageUrlPaginator("https://airbyte.io/", next_page_token_template=template, config=config)
->>>>>>> ca7b92ff
+    return NextPageUrlPaginator("https://airbyte.io/", next_page_token_template=template, config=config)